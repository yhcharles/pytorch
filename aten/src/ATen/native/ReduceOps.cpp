#include <ATen/native/ReduceOps.h>

#include <ATen/ATen.h>
#include <ATen/AccumulateType.h>
#include <ATen/ExpandUtils.h>
#include <ATen/NativeFunctions.h>
#include <ATen/Parallel.h>
#include <ATen/WrapDimUtils.h>
#include <ATen/WrapDimUtilsMulti.h>
#include <ATen/native/ReduceOpsUtils.h>
#include <ATen/native/Resize.h>
#include <ATen/native/TensorIterator.h>
#include <ATen/NamedTensorUtils.h>
#include <ATen/native/TensorDimApply.h>
#include <ATen/native/SharedReduceOps.h>
#include <ATen/core/grad_mode.h>
#include <ATen/TensorSubclassLikeUtils.h>

#include <c10/util/irange.h>
#include <c10/util/SmallBuffer.h>

#include <algorithm>
#include <functional>
#include <limits>
#include <numeric>
#include <vector>
#include <map>
#include <cmath>
#include <cfloat>
#include <type_traits>

namespace at {
namespace native {

inline ScalarType get_dtype_from_self(
    const Tensor& self,
    const optional<ScalarType>& dtype,
    bool promote_integers) {
  if (dtype.has_value()) {
    return dtype.value();
  }
  ScalarType src_type = self.scalar_type();
  if (promote_integers && at::isIntegralType(src_type, /*includeBool=*/true)) {
    return kLong;
  }
  return src_type;
}

} // namespace native

namespace meta {

static ScalarType infer_dtype_from_optional(
    const Tensor& self,
    IntArrayRef dim,
    bool keepdim,
    const optional<ScalarType>& opt_dtype,
    const Tensor& result) {
  // 'opt_dtype' has the priority for both cases.
  if (result.defined()) {
    // Otherwise, get the result type, if defined.
    return opt_dtype.value_or(result.scalar_type());
  } else {
    // Last case is to get the self type.
    // If the self type is an integer, we promote it to kLong.
    return at::native::get_dtype_from_self(self, opt_dtype, true);
  }
}

static IntArrayRef optional_to_arrayref(const c10::optional<int64_t>& opt) {
  return opt.has_value() ? opt.value() : IntArrayRef{};
}

static ScalarType get_result_or_bytebool_dtype(const Tensor& self, const Tensor& result) {
  // Refer [all, any : uint8 compatibility]
  if (result.defined()) {
    return result.scalar_type();
  } else {
    return (self.scalar_type() == kByte) ? kByte : kBool;
  }
}

void check_result_is_bytebool(const char* name, const Tensor& self, const Tensor& result) {
  if (result.defined()) {
    // Refer [all, any : uint8 compatibility]
    TORCH_CHECK(
        result.scalar_type() == ScalarType::Bool ||
            result.scalar_type() == ScalarType::Byte,
        name, " only supports bool tensor for result, got: ",
        result.scalar_type());
  }
}

// Note [all, any : uint8 compatibility]:
// ~~~~~~~~~~~~~~~~~~~~~~~~~~~~~~~~~~~~~~~~
// For NumPy comptability, `all` and `any` return
// Tensor of dtype `bool`. However for compatibility reason,
// for `uint8`, they return Tensor of same dtype `uint8`.
// Reference: https://github.com/pytorch/pytorch/pull/47878#issuecomment-747108561
static void allany_meta(
    impl::MetaBase& meta,
    const char* name,
    const Tensor& self,
    IntArrayRef dims,
    bool keepdim) {
  const auto& result = meta.maybe_get_output();
  check_result_is_bytebool(name, self, result);
  auto out_dtype = get_result_or_bytebool_dtype(self, result);
  resize_reduction(meta, self, dims, keepdim, out_dtype);
}

TORCH_PRECOMPUTE_META_FUNC2(all, dim)(const Tensor& self, int64_t dim, bool keepdim) {
  allany_meta(*this, "all", self, dim, keepdim);
  return TORCH_PRECOMPUTE_STRUCT2(all, dim)().set_dim(maybe_wrap_dim(dim, self.dim()));
}

TORCH_META_FUNC(all)(const Tensor& self) {
  allany_meta(*this, "all", self, {}, false);
}

TORCH_PRECOMPUTE_META_FUNC2(any, dim)(const Tensor& self, int64_t dim, bool keepdim) {
  allany_meta(*this, "any", self, dim, keepdim);
  return TORCH_PRECOMPUTE_STRUCT2(any, dim)().set_dim(maybe_wrap_dim(dim, self.dim()));
}

TORCH_META_FUNC(any)(const Tensor& self) {
  allany_meta(*this, "any", self, {}, false);
}

void check_argmax_argmin(
    const char* name,
    const Tensor& self,
    const c10::optional<int64_t>& dim) {
  if (dim.has_value()) {
    auto dim_ = maybe_wrap_dim(dim.value(), self.dim());
    native::zero_numel_check_dims(self, dim_, name);
  } else {
    TORCH_CHECK_INDEX(
        self.numel() != 0,
        name, ": Expected reduction dim to be specified for input.numel() == 0.");
  }
}

TORCH_META_FUNC(argmax)
(const Tensor& self, c10::optional<int64_t> dim, bool keepdim) {
  check_argmax_argmin("argmax()", self, dim);
  resize_reduction(*this, self, optional_to_arrayref(dim), keepdim, kLong);
}

TORCH_META_FUNC(argmin)
(const Tensor& self, c10::optional<int64_t> dim, bool keepdim) {
  check_argmax_argmin("argmin()", self, dim);
  resize_reduction(*this, self, optional_to_arrayref(dim), keepdim, kLong);
}

void meta_func_cum_ops(
    impl::MetaBase& meta,
    const char* name,
    const Tensor& self,
    int64_t dim,
    c10::optional<ScalarType> dtype) {
  // Checking whether 'dim' is valid.
  maybe_wrap_dim(dim, self.dim());

  const auto& result = meta.maybe_get_output();
  ScalarType out_dtype;

  if (result.defined()) {
    out_dtype = dtype.value_or(result.scalar_type());
  } else {
    auto is_integral = at::isIntegralType(self.scalar_type(), /*includeBool=*/true);
    out_dtype = dtype.value_or(is_integral ? ScalarType::Long : self.scalar_type());
  }

  meta.set_output(self.sizes(), self.options().dtype(out_dtype));
  namedinference::propagate_names(result, self);
}

TORCH_META_FUNC(cumsum)
(const Tensor& self, int64_t dim, c10::optional<ScalarType> dtype) {
  meta_func_cum_ops(*this, "cumsum", self, dim, dtype);
}

TORCH_META_FUNC(cumprod)
(const Tensor& self, int64_t dim, c10::optional<ScalarType> dtype) {
  meta_func_cum_ops(*this, "cumprod", self, dim, dtype);
}

TORCH_META_FUNC2(sum, dim_IntList)
(const Tensor& self, IntArrayRef dim, bool keepdim, optional<ScalarType> opt_dtype) {
  auto out_dtype = infer_dtype_from_optional(self, dim, keepdim, opt_dtype, maybe_get_output());
  resize_reduction(*this, self, dim, keepdim, out_dtype);
}

TORCH_META_FUNC2(prod, dim_int)
(const Tensor& self,
 int64_t dim,
 bool keepdim,
 c10::optional<ScalarType> dtype) {
  auto out_dtype = infer_dtype_from_optional(self, dim, keepdim, dtype, maybe_get_output());
  resize_reduction(*this, self, dim, keepdim, out_dtype);
}

TORCH_META_FUNC2(mean, dim)
(const Tensor& self, IntArrayRef dim, bool keepdim, optional<ScalarType> opt_dtype) {
  auto in_dtype = at::native::get_dtype_from_self(self, opt_dtype, true);

  if (!at::isFloatingType(in_dtype) && !at::isComplexType(in_dtype)) {
    std::string what = "Input";
    std::string dtype = toString(self.scalar_type());

    if (opt_dtype.has_value()) {
      what = "Optional";
      dtype = toString(opt_dtype.value());
    }

    TORCH_CHECK(
        false,
        "mean(): could not infer output dtype. ",
        what, " dtype must be either a floating point or complex dtype. ",
        "Got: ", dtype);
  }

  auto out_dtype = infer_dtype_from_optional(self, dim, keepdim, opt_dtype, maybe_get_output());
  resize_reduction(*this, self, dim, keepdim, out_dtype);
}

ScalarType get_result_or_self_value_dtype(
    const Tensor& self,
    const Tensor& result,
    const c10::optional<ScalarType>& dtype) {
  if (result.defined()) {
    return result.scalar_type();
  } else {
    return dtype.value_or(toRealValueType(self.scalar_type()));
  }
}

TORCH_META_FUNC2(norm, ScalarOpt_dim)
(const Tensor& self, const OptionalScalarRef p, IntArrayRef dim, bool keepdim) {
  TORCH_CHECK(
      at::isFloatingType(self.scalar_type()) || at::isComplexType(self.scalar_type()),
      "norm(): input dtype should be either floating point or complex. "
      "Got ", self.scalar_type(), " instead.");

  auto out_dtype = get_result_or_self_value_dtype(self, maybe_get_output(), c10::nullopt);
  resize_reduction(*this, self, dim, keepdim, out_dtype);
}

TORCH_META_FUNC2(norm, ScalarOpt_dim_dtype)
(const Tensor& self,
 const OptionalScalarRef p,
 IntArrayRef dim,
 bool keepdim,
 ScalarType dtype) {
  TORCH_CHECK(
      at::isFloatingType(dtype) || at::isComplexType(dtype),
      "norm(): the desired output dtype should be either floating point or complex. "
      "Got ", dtype, " instead.");

  auto out_dtype = get_result_or_self_value_dtype(self, maybe_get_output(), dtype);
  resize_reduction(*this, self, dim, keepdim, out_dtype);
}

TORCH_META_FUNC(aminmax)
(const Tensor& self, c10::optional<int64_t> dim_opt, bool keepdim) {
  DimVector shape;
  if (dim_opt.has_value()) {
    auto dim = maybe_wrap_dim(dim_opt.value(), self.ndimension());
    native::zero_numel_check_dims(self, dim, "aminmax");
    shape = get_reduction_shape(self, dim, keepdim);
  } else {
    TORCH_CHECK(
        self.numel() > 0,
        "aminmax(): cannot compute aminmax over an empty dimension as the "
        "operation has no identity.");
    if (keepdim) {
      shape = DimVector(self.ndimension(), 1);
    }
  }
  const auto options = self.options();
  this->set_output(0, shape, options);
  this->set_output(1, shape, options);
}

TORCH_META_FUNC(amax)
(const Tensor& self, IntArrayRef dim, bool keepdim) {
  auto maybe_result = maybe_get_output();
  if (maybe_result.defined()) {
    TORCH_CHECK(self.scalar_type() == maybe_result.scalar_type(), "Expected the dtype for input and out to match, but got ",
            self.scalar_type(), " for input's dtype and ",  maybe_result.scalar_type(), " for out's dtype.");
  }
  if (self.numel() == 0) {
    at::native::zero_numel_check_dims(self, dim, "amax()");
  }
  const ScalarType& out_dtype = maybe_result.defined() ? maybe_result.scalar_type() : self.scalar_type();
  resize_reduction(*this, self, dim, keepdim, out_dtype);
}

TORCH_META_FUNC(amin)
(const Tensor& self, IntArrayRef dim, bool keepdim) {
  auto maybe_result = maybe_get_output();
  if (maybe_result.defined()) {
    TORCH_CHECK(self.scalar_type() == maybe_result.scalar_type(), "Expected the dtype for input and out to match, but got ",
                self.scalar_type(), " for input's dtype and ",  maybe_result.scalar_type(), " for out's dtype.");
  }
  if (self.numel() == 0) {
    at::native::zero_numel_check_dims(self, dim, "amin()");
  }
  const ScalarType& out_dtype = maybe_result.defined() ? maybe_result.scalar_type() : self.scalar_type();
  resize_reduction(*this, self, dim, keepdim, out_dtype);
}

} // namespace meta

namespace native {

DEFINE_DISPATCH(aminmax_stub);
DEFINE_DISPATCH(aminmax_allreduce_stub);

TORCH_IMPL_FUNC(aminmax_out)
(const Tensor& self,
 c10::optional<int64_t> dim_opt,
 bool keepdim,
 const Tensor& min,
 const Tensor& max) {
  auto mutable_min = const_cast<Tensor&>(min);
  auto mutable_max = const_cast<Tensor&>(max);
  if (dim_opt.has_value()) {
    aminmax_stub(
        self.device().type(),
        self,
        maybe_wrap_dim(dim_opt.value(), self.ndimension()),
        keepdim,
        mutable_min,
        mutable_max);
  } else {
    aminmax_allreduce_stub(self.device().type(), self.contiguous(), mutable_min, mutable_max);
  }
}

} // namespace native

namespace native {

DEFINE_DISPATCH(sum_stub);
DEFINE_DISPATCH(nansum_stub);
DEFINE_DISPATCH(std_var_stub);
DEFINE_DISPATCH(prod_stub);
DEFINE_DISPATCH(norm_stub);
DEFINE_DISPATCH(mean_stub);
DEFINE_DISPATCH(and_stub);
DEFINE_DISPATCH(or_stub);
DEFINE_DISPATCH(min_values_stub);
DEFINE_DISPATCH(max_values_stub);
DEFINE_DISPATCH(argmax_stub);
DEFINE_DISPATCH(argmin_stub);
DEFINE_DISPATCH(cumsum_stub);
DEFINE_DISPATCH(cumprod_stub);
DEFINE_DISPATCH(logcumsumexp_stub);

Tensor _logcumsumexp_cpu(const Tensor& self, int64_t dim) {
  Tensor result = at::empty_like(self, MemoryFormat::Contiguous);
  return _logcumsumexp_out_cpu(self, dim, result);
}

Tensor& _logcumsumexp_out_cpu(const Tensor& self, int64_t dim, Tensor& result) {
  logcumsumexp_stub(self.device().type(), result, self, dim);
  return result;
}

Tensor logcumsumexp(const Tensor& self, int64_t dim) {
  auto result = [&]() {
    NoNamesGuard guard;
    return at::_logcumsumexp(self, dim);
  }();
  namedinference::propagate_names(result, self);
  return result;
}

Tensor& logcumsumexp_out(const Tensor& self, int64_t dim, Tensor& result) {
  check_scalar_type_device_layout_equal(result, self);
  {
    NoNamesGuard guard;
    at::_logcumsumexp_out(result, self.toType(result.scalar_type()), dim);
  }
  namedinference::propagate_names(result, self);
  return result;
}

template <class Stub>
void impl_func_cum_ops(
    const Tensor& self,
    int64_t dim,
    c10::optional<ScalarType> dtype,
    const Tensor& result,
    Stub& stub) {
  NoNamesGuard guard;
  if (self.dim() == 0) {
    result.fill_(self);
  } else if (self.numel() == 0) {
    result.zero_();
  } else {
    dim = maybe_wrap_dim(dim, self.dim());
    stub(self.device().type(), result, self.to(result.scalar_type()), dim);
  }
}

TORCH_IMPL_FUNC(cumsum_out)
(const Tensor& self,
 int64_t dim,
 c10::optional<ScalarType> dtype,
 const Tensor& result) {
  impl_func_cum_ops(self, dim, dtype, result, cumsum_stub);
}

TORCH_IMPL_FUNC(cumprod_out)
(const Tensor& self,
 int64_t dim,
 c10::optional<ScalarType> dtype,
 const Tensor& result) {
  impl_func_cum_ops(self, dim, dtype, result, cumprod_stub);
}

Tensor reversed_cumsum(const Tensor& w, int64_t dim) {
  return w.flip(dim).cumsum(dim).flip(dim);
}

Tensor cumprod_backward(const Tensor& grad, const Tensor& input, int64_t dim, const Tensor& output) {
  /*
    We show here how to derive an O(n) gradient formula for
    abitrary inputs. It follows via a basic application of the
    chain rule together with a number of observations for different
    cases. We assume that x is an n-dimensional vector and y = cumprod(x).
    In the actual implementation we will need to play a bit with masks
    to be able to implement the formulas deduced here for tensors.

    We will first deduce the formula for the case when
    x[i] != 0 for 1 <= i <= n.

    For F : R^n -> R the cost function (we will look at the complex case later),
    we have

    dF / dx_k = sum_j (dF / dy_j) * (dy_j / dx_k)   (1)

    The term dF / dy_j is just grad_output[j] (assuming again
    everything is one-dimensional).

    The term (dy_j / dx_k) is easilly seen to be

    if j >= k
      dy_j / dx_k = prod_{1 <= i <= j, i != k} x_i
    else:
      dy_j / dx_k = 0

    Note that the indicator (j>=k) can be taken out
    by replacing the sum in (1) with a sum from
    k <= j <= n.

    Thus,
    dF / dx_k = sum_{k <= j <= n} grad_output[j] * (dy_j / dx_k)

    with
    dy_j / dx_k = prod_{1 <= i <= j, i != k} x_i     (2)

    Note that this last term is just the cumulative product
    with k omitted. Thus, if x_k (the input) is nonzero, we can
    just express this as

    dy_j / dx_k = (prod_{1 <= i <= j} x_i) / x_k
                = y_j / x_k

    So therefore,

    dF / dx_k = sum_{k <= j <= n} grad_output[j] * y_j / x_k

    This formula just makes sense when input[i] != 0 for every i.

    Assume now that there exists at least a zero in the input.
    Denote by z1 the first element 1 <= z1 <= n with input[z1] = 0
    and z2 the second element z1 < z2 <= n with input[z2] = 0,
    (or z2 = n if there is just one zero in input)

    We have three cases.

    k > z1:
    Looking at (2), we see that dy_j / dx_k = 0, for j >= k, as these terms
    all include a x_{z1} which is zero. As such, dF / dx_k = 0 in this case

    k < z1:
    Reasoning as in the previous case, we see that for these elements we have that

    dF / dx_k = sum_{k <= j < z1} grad_output[j] * (dy_j / dx_k)

    as the terms of the sum for j in z1 <= j <= n are all zero

    k = z1:
    Similar to the case k < z1, we have that

    dF / dx_z1 = sum_{z1 <= j < z2} grad_output[j] * (dy_j / dx_z1)

    This case has a subtlety though. To compute (dy_j / dx_z1), we cannot use the formula

    dy_j / dx_z1 = y_j / x_z1

    as, y_j = x_z1 = 0 for j >= z1. We need to compute it with the formula for its derivative,
    that is:

    dy_j / dx_z1 = prod(x[:z1]) * (grad_output[z1] + sum(grad_output[z1+1:z2] * cumprod(x[z1+1:z2])))

    When the imputs are complex, this is map is holomorphic. As such, to compute
    its backwards is just the conjugate of the usual backwards. This simplifies to
    conjugating the input. We may also reuse the output as, since the map is holomorphic,
    cumprod(input.conj()) = cumprod(input).conj()
  */

  if (input.numel() <= 1) {
    return grad;
  }
  dim = at::maybe_wrap_dim(dim, input.dim());
  const int64_t dim_size = input.sizes()[dim];
  if (dim_size == 1) {
    return grad;
  }

  // To enable complex support.
  // From this line on `input_conj` and output_conj`
  // are interchangeable with `input` and `output`.
  auto input_conj = input.conj();
  auto output_conj = output.conj();

  const auto w = output_conj * grad;
  const auto is_zero = input == 0;
  if (!(is_zero.any().item<uint8_t>())) {
    return reversed_cumsum(w, dim).div(input_conj);
  }

  // If we are not computing a second order gradient, we can use an
  // O(n) implementation. The derivative of this implementation is _not_
  // the second derivative of cumprod. As such, we fallback to a less efficient
  // O(n^2) implementation when at::GradMode::is_enabled().
  Tensor grad_input = at::zeros(input.sizes(), grad.options());
  if (!at::GradMode::is_enabled()) {
    // n.b. This could probably be implemented much faster with a kernel

    // From here on we need to use some mask gymnastics to
    // account for the tensorial dimensions
    // We do a cumsum of the zeros along the dimension.
    // For a vector is_zero = [False, True, False, True, False]
    // we would have cumsum = [0, 1, 1, 2, 2]
    // As such we have (in python code for simplicity)
    // The mask for the range [0, z1):
    // cumsum == 0
    // The indices of the first zero z1 and zeros when
    // there is no first zero:
    // indices = (cumsum == 1).max(dim, keepdim=True).indices
    // The mask for the first zero:
    // zeros_like(indices).scatter_(dim, indices, 1.) & cumsum == 1
    // Note that the logic_and with cumsum == 1 accounts
    // for the case when there is no first zero
    const auto cumsum = is_zero.cumsum(dim);

    // case k < z1
    // select everything before the first zero [0, z1)
    auto mask = cumsum == 0;
    // equiv to grad_input[mask] = deriv[grad]
    grad_input.masked_scatter_(mask,
        reversed_cumsum(w.masked_fill(~mask, 0.), dim).div_(input_conj).masked_select(mask));
    // select everything from the first zero to the second zero [z1, z2)
    mask = cumsum == 1;

    // case k = z1
    // We start by select the first zero [z1]
    // We locate the indices of the first zero using the max function
    // We then go from the indices to a mask index_fill_
    // When there is no zero in the slice, max will return the index 0.
    // To account for this, we need to do an intersection with mask,
    // which is true in the range [z1, z2)
    const auto first_zero_index = std::get<1>(mask.max(dim, /*keepdim*/ true));
    const auto first_zero_mask = at::zeros_like(mask)
                                  .scatter_(dim, first_zero_index, /*src*/ 1)
                                  .logical_and_(mask);

    // select everything between the first zero and the second zero (z1, z2)
    mask &= ~first_zero_mask;
    // here we compute
    // dy_j / dx_z1 = sum(cumprod(input[z1+1:z2] * grad[z1+1:z2])) * prod(output[z1-1])
    // relu_() necessary as gather does not support negative indices
    // finally, we do grad_input[z1] = dy_j / dx_z1
    grad_input.masked_scatter_(first_zero_mask,
                               input_conj.masked_fill(~mask, 1.).cumprod(dim)
                                    .mul_(grad.masked_fill(cumsum != 1, 0.))
                                    .sum(dim, /*keepdim*/true)
                                    .mul_(at::gather(output_conj, dim, (first_zero_index - 1).relu_())
                                          .masked_fill_(first_zero_index == 0, 1.))
                                    .masked_select(first_zero_mask));
  } else { // GradMode::enabled()
    /*
    If the input is nonzero, we need to calculate the dy_j / dx_k
    by using the formula (2), called in the code omitted_products.

    The way the code calculates it is simply by noting that

    prod_{1 <= i <= j, i != k} x_i
        = (prod_{1 <= i <= k} x_i) * (prod_{k + 1 <= i <= j} x_i)

    the first term is calculated as prods_until_k, which since
    doesn't depend in j is easy to vectorize.

    The second term (indexed by j) is the cumulative product of
    x_{k+1}, x_{k+2}, ..., x_n, and it's named in the code
    prods_from_k_pkus_1, and it's calculated as a cumprod.

    In order to vectorize this properly, we need to add to
    omitted_products the dimensions where k > j, and therefore
    dy_j / dx_k = 0, which is done right after the assert.
    */

    auto ones_size = input.sizes().vec();
    ones_size[dim] = 1;
    const Tensor ones = at::ones({1}, grad.options()).expand(ones_size);
    Tensor prods_from_k_plus_1;
    Tensor omitted_products;
    for (const auto k : c10::irange(dim_size)) {
      if (k == 0) {
        prods_from_k_plus_1 = at::cumprod(input_conj.slice(dim, k + 1), dim);
        omitted_products = at::cat({ones, prods_from_k_plus_1}, dim);
      } else if (k == dim_size - 1) {
        const Tensor prods_until_k = at::prod(input_conj.slice(dim, 0, k), dim, true);
        omitted_products = prods_until_k;
      } else {
        const Tensor prods_until_k = at::prod(input_conj.slice(dim, 0, k), dim, true);
        prods_from_k_plus_1 = at::cumprod(input_conj.slice(dim, k+1), dim);
        omitted_products = prods_until_k.expand_as(prods_from_k_plus_1) * prods_from_k_plus_1;
        omitted_products = at::cat({prods_until_k, omitted_products}, dim);
      }

      // At this point omitted_products is the same size
      // as input, except on the dimension dim where it's
      // dim_size - k
      TORCH_CHECK(omitted_products.size(dim) == dim_size - k);

      grad_input.select(dim, k).copy_(
          at::sum(grad.slice(dim, k) * omitted_products,dim));
    }
  }
  return grad_input;
}

// Implement std::is_nan<IntegralType> for MSVC.
namespace {
#ifdef _MSC_VER
template<typename T>
inline typename std::enable_if<std::is_integral<T>::value, bool>::type isnan_(T x) {
  return false;
}
template<typename T>
inline typename std::enable_if<!std::is_integral<T>::value, bool>::type isnan_(T x) {
  return std::isnan(x);
}
#else
template<typename T>
inline bool isnan_(T x) {
  return std::isnan(x);
}
#endif
}

template<typename T1, typename T2, typename Operation>
void cummax_cummin_helper(const T1* self_data, T1* values_data, T2* indices_data,
          int self_dim_size, int self_stride, int values_stride, int indices_stride) {
      Operation op;
      T1 out = self_data[0];
      int idx = 0;
      for (const auto i : c10::irange(self_dim_size)) {
        T1 curr_elem = self_data[i*self_stride];
        if(isnan_(curr_elem) || (!isnan_(out) && op(curr_elem, out))) {
            out = self_data[i*self_stride];
            idx = i;
        }
        values_data[i*values_stride] = out;
        indices_data[i*indices_stride] = idx;
      }
}

void cummax_helper_cpu(const Tensor& self, Tensor& values, Tensor& indices, int64_t dim) {
  AT_DISPATCH_ALL_TYPES_AND2(kBool, kBFloat16,
    self.scalar_type(), "cummax_cpu",
    [&] {
      at::native::tensor_dim_apply3<scalar_t, int64_t>(self, values, indices, dim, cummax_cummin_helper<scalar_t, int64_t, std::greater_equal<scalar_t>>);
    });
}

std::tuple<Tensor&, Tensor&> cummax_out(const Tensor& self, int64_t dim, Tensor& values, Tensor& indices) {
  check_scalar_type_device_layout_equal(values, self);
  check_scalar_type_device_layout_equal(indices, at::empty({0}, self.options().dtype(at::kLong)));
  {
    NoNamesGuard guard;
    at::native::resize_output(values, self.sizes());
    at::native::resize_output(indices, self.sizes());
    if(self.dim() == 0) {
      values.fill_(self);
      indices.fill_(0);
    } else if(self.numel() != 0) {
      dim = maybe_wrap_dim(dim, self.dim());
      at::_cummax_helper(self, values, indices, dim);
    }
  }
  namedinference::propagate_names(values, self);
  namedinference::propagate_names(indices, self);
  return std::forward_as_tuple(values, indices);
}

std::tuple<Tensor, Tensor> cummax(const Tensor& self, int64_t dim) {
  auto values = at::empty(self.sizes(), self.options());
  auto indices = at::empty(self.sizes(), self.options().dtype(at::kLong));
  at::cummax_out(values, indices, self, dim);
  return std::make_tuple(values, indices);
}

void cummin_helper_cpu(const Tensor& self, Tensor& values, Tensor& indices, int64_t dim) {
  AT_DISPATCH_ALL_TYPES_AND2(kBool, kBFloat16,
    self.scalar_type(), "cummin_cpu",
    [&] {
      at::native::tensor_dim_apply3<scalar_t, int64_t>(self, values, indices, dim, cummax_cummin_helper<scalar_t, int64_t, std::less_equal<scalar_t>>);
    });
}

std::tuple<Tensor&, Tensor&> cummin_out(const Tensor& self, int64_t dim, Tensor& values, Tensor& indices) {
  check_scalar_type_device_layout_equal(values, self);
  check_scalar_type_device_layout_equal(indices, at::empty({0}, self.options().dtype(at::kLong)));
  {
    NoNamesGuard guard;
    at::native::resize_output(values, self.sizes());
    at::native::resize_output(indices, self.sizes());
    if(self.dim() == 0) {
      values.fill_(self);
      indices.fill_(0);
    } else if(self.numel() != 0) {
      dim = maybe_wrap_dim(dim, self.dim());
      at::_cummin_helper(self, values, indices, dim);
    }
  }
  namedinference::propagate_names(values, self);
  namedinference::propagate_names(indices, self);
  return std::forward_as_tuple(values, indices);
}

std::tuple<Tensor, Tensor> cummin(const Tensor& self, int64_t dim) {
  auto values = at::empty(self.sizes(), self.options());
  auto indices = at::empty(self.sizes(), self.options().dtype(at::kLong));
  at::cummin_out(values, indices, self, dim);
  return std::make_tuple(values, indices);
}

Tensor cummaxmin_backward(const Tensor& grad, const Tensor& input, const Tensor& indices, int64_t dim) {
  if (input.numel() == 0) {
    return input;
  }
  auto result = at::zeros(input.sizes(), input.options());
  return result.scatter_add_(dim, indices, grad);
}

static Tensor prepend_append_on_dim(const Tensor& self, const c10::optional<Tensor>& prepend, const c10::optional<Tensor>& append, int64_t dim) {
  // Helper for diff that handles prepending and appending when at least one is present
  TORCH_INTERNAL_ASSERT(prepend.has_value() || append.has_value(), "either prepend or append must be have value");
  if (!prepend.has_value() && append.has_value()) {
    return at::cat({self, append.value()}, dim);
  } else if (prepend.has_value() && !append.has_value()) {
    return at::cat({prepend.value(), self}, dim);
  } else {
    return at::cat({prepend.value(), self, append.value()}, dim);
  }
}

static inline void diff_check_compatible_shape(const Tensor& self, const c10::optional<Tensor>&other, int64_t dim) {
  // Helper for diff that checks whether the shape of the tensor to prepend or append
  // is compatible with that of input
  if (other.has_value()) {
    int64_t wrapped_dim = maybe_wrap_dim(dim, self.dim(), false);

    TORCH_CHECK(
        other.value().dim() == self.dim(),
        "diff expects prepend or append to be the same dimension as input");

    for (const auto i : c10::irange(other.value().dim())) {
      TORCH_CHECK(
          other.value().size(i) == self.size(i) || i == wrapped_dim,
          "diff expects the shape of tensor to prepend or append to match that of"
          " input except along the differencing dimension;"
          " input.size(", i, ") = ", self.size(i), ", but got"
          " tensor.size(", i, ") = ", other.value().size(i));
    }
  }
}

static inline void diff_check(const Tensor& self, int64_t n, int64_t dim, const c10::optional<Tensor>&prepend, const c10::optional<Tensor>& append) {
  // Helper for diff that checks whether its parameters are valid
  TORCH_CHECK(
      self.dim() >= 1,
      "diff expects input to be at least one-dimensional");

  diff_check_compatible_shape(self, prepend, dim);
  diff_check_compatible_shape(self, append, dim);
}

static inline Tensor diff_helper(const Tensor& self, int64_t n, int64_t dim) {
  if (n == 0) {
    auto result = at::zeros_like(self);
    result.copy_(self);
    return result;
  }

  auto out_len = self.size(dim) - 1;
  auto result = self;
  bool is_kBool = (self.dtype() == at::kBool);
  n = n >= self.size(dim) ? self.size(dim) : n;

  for (const auto i : c10::irange(n)) {
    (void)i; // Suppress unused variable warning
    if (is_kBool) {
      result = at::logical_xor(at::narrow(result, dim, 1, out_len), at::narrow(result, dim, 0, out_len));
    } else {
      result = at::narrow(result, dim, 1, out_len) - at::narrow(result, dim, 0, out_len);
    }
    out_len -= 1;
  }

  return result;
}

Tensor diff(const Tensor& self, int64_t n, int64_t dim, const c10::optional<Tensor>& prepend, const c10::optional<Tensor>& append) {
  diff_check(self, n, dim, prepend, append);
  if ((!prepend.has_value() && !append.has_value()) || n == 0) {
    return diff_helper(self, n, dim);
  } else {
    auto a = prepend_append_on_dim(self, prepend, append, dim);
    return diff_helper(a, n, dim);
  }
}

static inline Tensor& diff_out_helper(const Tensor& self, int64_t n, int64_t dim, Tensor& result) {
  if (n == 0) {
    at::native::resize_output(result, self.sizes());
    check_scalar_type_device_layout_equal(result, self);
    result.copy_(self);
    return result;
  }

  n = n >= self.size(dim) ? self.size(dim) : n;
  const auto out_len = self.size(dim) - n;
  auto prev_result = self;

  if (n > 1) {
    prev_result = diff_helper(self, n - 1, dim);
  }

  if (self.dtype() == at::kBool) {
    at::logical_xor_out(result, at::narrow(prev_result, dim, 1, out_len), at::narrow(prev_result, dim, 0, out_len));

  } else {
    at::sub_out(result, at::narrow(prev_result, dim, 1, out_len), at::narrow(prev_result, dim, 0, out_len));
  }

  return result;
}

Tensor& diff_out(const Tensor& self, int64_t n, int64_t dim, const c10::optional<Tensor>& prepend, const c10::optional<Tensor>& append, Tensor& result) {
  diff_check(self, n, dim, prepend, append);
  if ((!prepend.has_value() && !append.has_value()) || n == 0) {
    return diff_out_helper(self, n, dim, result);
  } else {
    auto a = prepend_append_on_dim(self, prepend, append, dim);
    return diff_out_helper(a, n, dim, result);
  }
}

void pre_check_gradient(const Tensor& self, c10::optional<int64_t> spacing_size, at::OptionalIntArrayRef dim,  int64_t edge_order) {
  // Helper for gradient function to make sure input data satisfies prerequisites
  TORCH_CHECK(self.scalar_type() != ScalarType::Byte, "torch.gradient does not support uint8 input.");
  if (spacing_size.has_value() && !dim.has_value()) {
    TORCH_CHECK(spacing_size.value() == 1 || spacing_size.value() == self.dim(), "torch.gradient expected spacing to be unspecified, a scalar or a list of length ", self.dim(), " but got a list of length ", spacing_size.value());
  }
  if (spacing_size.has_value() && dim.has_value()) {
    TORCH_CHECK(spacing_size.value() == static_cast<int64_t>(dim.value().size()),
    "torch.gradient expected spacing to be unspecified, a scalar or it's spacing and dim arguments to have the same length, but got a spacing argument of length ", spacing_size.value(), " and a dim argument of length ", dim.value().size(), "." );
  }
  TORCH_CHECK(edge_order == 1 || edge_order == 2, "torch.gradient only supports edge_order=1 and edge_order=2.");
  if (dim.has_value()) {
    // The following function get called to check whether dim argument satisfies prerequisites.
    // The output of the function is not used for the computation of gradient.
    dim_list_to_bitset(dim.value(), self.dim());
    for (const auto i : c10::irange(dim.value().size())) {
      TORCH_CHECK(self.size(dim.value()[i]) >= edge_order + 1, "torch.gradient expected each dimension size to be at least edge_order+1");
    }
  } else {
    for (const auto i : c10::irange(self.dim())) {
      TORCH_CHECK(self.size(i) >= edge_order + 1, "torch.gradient expected each dimension size to be at least edge_order+1");
    }
  }
}

std::vector<Tensor> gradient_helper(const Tensor& self, TensorList coordinates, IntArrayRef dim, int64_t edge_order) {
  for (const auto i : c10::irange(coordinates.size())) {
    TORCH_CHECK(self.device() == coordinates[i].device(), "torch.gradient expected each tensor to be on the same device, but got devices ", self.device(), " and ", coordinates[i].device(), "!");
  }

  std::vector<Tensor> result;
  for (const auto i : c10::irange(dim.size())) {
    TORCH_CHECK( coordinates[i].dim() == 1, "torch.gradient expected each element of spacing to have one dimension, but got an element with ", coordinates[i].dim(), " dimensions!");
    int64_t direction = maybe_wrap_dim(dim[i], self.dim());
    Tensor prepend, append;
    std::vector<int64_t> shape(self.dim(),1);
    shape[ direction ] = -1;

    auto ax_dx = coordinates[i].diff(1,0);
    auto dx1 = at::slice(ax_dx, 0, 0, -1);
    auto dx2 = at::slice(ax_dx, 0, 1);
    auto a = (   -dx2    / (dx1*(dx1+dx2)) ).reshape(shape);
    auto b = ( (dx2-dx1) / (dx1*dx2)       ).reshape(shape);
    auto c = (    dx1    / (dx2*(dx1+dx2)) ).reshape(shape);

    auto center = a * at::slice(self, direction, 0, -2) + b * at::slice(self, direction , 1, -1) + c * at::slice(self, direction, 2);
    if (edge_order == 1) {
     prepend = (at::slice(self, direction, 1, 2  ) - at::slice(self, direction, 0, 1   )) / ax_dx[0]  ;
     append  = (at::slice(self, direction, -1    ) - at::slice(self, direction, -2, -1 )) / ax_dx[-1] ;
    } else if (edge_order == 2) {
     a =-(2.0 * ax_dx[0] + ax_dx[1]) / (ax_dx[0] * (ax_dx[0] + ax_dx[1])) ;
     b = (      ax_dx[0] + ax_dx[1]) / (ax_dx[0] * ax_dx[1])       ;
     c = (     -ax_dx[0]           ) / (ax_dx[1] * (ax_dx[0] + ax_dx[1]));
     prepend = a * at::slice(self, direction, 0, 1) + b * at::slice(self, direction, 1, 2) + c * at::slice(self, direction, 2, 3);

     a = (    ax_dx[-1]            ) / (ax_dx[-2] * (ax_dx[-1] + ax_dx[-2]));
     b =-(    ax_dx[-1] + ax_dx[-2]) / (ax_dx[-1] * ax_dx[-2]);
     c = (2 * ax_dx[-1] + ax_dx[-2]) / (ax_dx[-1] * (ax_dx[-1] + ax_dx[-2]));
     append = a * at::slice(self, direction, -3, -2) + b * at::slice(self, direction, -2, -1) + c * at::slice(self, direction, -1);
    }

    result.emplace_back(prepend_append_on_dim(center, prepend, append, direction));
  }
  return result;
}

std::vector<Tensor> gradient_helper_float(const Tensor& self, ArrayRef<Scalar> spacing, IntArrayRef dim, int64_t edge_order) {
  std::vector<Tensor> result;
  for (const auto i : c10::irange(dim.size())) {
      int64_t direction = maybe_wrap_dim(dim[i], self.dim());
      auto ax_dx = spacing[i];
      Tensor prepend, append;
      auto center  = (at::slice(self,direction, 2   ) - at::slice(self, direction, 0, -2 ) ) / ax_dx;
      if (edge_order==1) {
        prepend = (at::slice(self,direction, 1, 2) - at::slice(self, direction, 0, 1  ) ) / ax_dx;
        append  = (at::slice(self,direction, -1  ) - at::slice(self, direction, -2, -1) ) / ax_dx ;
      } else if (edge_order==2) {
        prepend = (-1.5 * at::slice(self, direction, 0, 1) + 2 * at::slice(self, direction, 1, 2)   - 0.5 * at::slice(self, direction, 2, 3))/ ax_dx;
        append = (0.5 * at::slice(self, direction, -3, -2) - 2 * at::slice(self, direction, -2, -1) + 1.5 * at::slice(self, direction, -1))  / ax_dx;
      }

      result.emplace_back(prepend_append_on_dim(center/2, prepend, append, direction));
  }
  return result;
}

std::vector<int64_t> gradient_dim_preprocess(const Tensor& self, c10::optional<int64_t> dim) {
  // if gradient dim is provided as an integer, then we need to compute gradient only on this direction.
  // Moreover, if it's not provided at all, then we are interested in gradient for all directions.
  // Finally, if dim is provided as vector of ints, then it is not expected to be called by this function.
  if (dim.has_value()) {
    return std::vector<int64_t>{dim.value()};
  }

  std::vector<int64_t> axis(self.dim());
  std::iota(axis.begin(), axis.end(), 0);
  return axis;
}

std::vector<Tensor> gradient(const Tensor& self, TensorList coordinates, IntArrayRef dim, int64_t edge_order) {
    pre_check_gradient(self,
                       c10::optional<int64_t>(coordinates.size()),
                       at::OptionalIntArrayRef(dim),
                       edge_order);
    return gradient_helper(self, coordinates, dim, edge_order);
}

std::vector<Tensor> gradient(const Tensor& self, TensorList coordinates, c10::optional<int64_t> dim, int64_t edge_order) {
  const auto processed_dim = gradient_dim_preprocess(self, dim);
  pre_check_gradient(self,
                     c10::optional<int64_t>(coordinates.size()),
                     dim.has_value() ? at::OptionalIntArrayRef(processed_dim) : c10::nullopt,
                     edge_order);
  return gradient_helper(self, coordinates, processed_dim, edge_order);
}

std::vector<Tensor> gradient(const Tensor& self, c10::ArrayRef<Scalar> spacing, IntArrayRef dim, int64_t edge_order) {
  pre_check_gradient(self,
                     c10::optional<int64_t>(spacing.size()),
                     at::OptionalIntArrayRef(dim),
                     edge_order);
  return gradient_helper_float(self, spacing, dim, edge_order);
}

std::vector<Tensor> gradient(const Tensor& self, ArrayRef<Scalar> spacing, c10::optional<int64_t> dim, int64_t edge_order) {
  const auto processed_dim = gradient_dim_preprocess(self, dim);
  pre_check_gradient(self,
                     c10::optional<int64_t>(spacing.size()),
                     dim.has_value() ? at::OptionalIntArrayRef(processed_dim) : c10::nullopt,
                     edge_order);
  return gradient_helper_float(self, spacing, processed_dim, edge_order);
}

std::vector<Tensor> gradient(const Tensor& self, const Scalar& unit_size, IntArrayRef dim, int64_t edge_order) {
  // When spacing is given as scalar, while dim is given as IntArrayRef, scalar value need to
  // be taken as unit size at every given dimension element of - dim.
  std::vector<Scalar> spacing(dim.size(), unit_size);
  pre_check_gradient(self,
                     c10::optional<int64_t>(spacing.size()),
                     at::OptionalIntArrayRef(dim),
                     edge_order);
  return gradient_helper_float(self, spacing, dim, edge_order);
}

std::vector<Tensor> gradient(const Tensor& self, const c10::optional<Scalar>& unit_size, c10::optional<int64_t> dim, int64_t edge_order) {
  const auto processed_dim = gradient_dim_preprocess(self, dim);
  // When unit_size not provided, it is always assumed to be equal to 1.
  // When dim has integer value it implies we are looking for gradient in the specific direction, however when
  // it is not provided, it means we are interested to find gradient in all directions.
  std::vector<Scalar> spacing(dim.has_value() ? 1 : self.dim(),
                              unit_size.has_value() ? unit_size.value() : 1.0) ;
  pre_check_gradient(self,
                     unit_size.has_value() ?  c10::optional<int64_t>(spacing.size()) : c10::nullopt,
                     dim.has_value() ? at::OptionalIntArrayRef(processed_dim) : c10::nullopt,
                     edge_order);
  return gradient_helper_float(self, spacing, processed_dim, edge_order);
}

std::vector<Tensor> gradient(const Tensor& self, IntArrayRef dim, int64_t edge_order) {
  std::vector<Scalar> spacing(dim.size(), 1.0) ;
  pre_check_gradient(self,
                     c10::optional<int64_t>(spacing.size()),
                     at::OptionalIntArrayRef(dim),
                     edge_order);
  return gradient_helper_float(self, spacing, dim, edge_order);
}

// ALL REDUCE #################################################################

inline ScalarType get_dtype_from_result(Tensor& result, optional<ScalarType> dtype) {
  TORCH_CHECK(result.defined(), "Cannot create a new tensor inside a reduction op. You likely tried to call an operator with an out argument but the out argument was an undefined tensor.");
  if (dtype.has_value()) {
    return dtype.value();
  } else {
    return result.scalar_type();
  }
}

TORCH_IMPL_FUNC(sum_out)
(const Tensor& self,
 IntArrayRef dim,
 bool keepdim,
 optional<ScalarType> opt_dtype,
 const Tensor& result) {
  auto iter = meta::make_reduction_from_out_ty(self, result, dim, keepdim, result.scalar_type());
  if (iter.numel() == 0) {
    result.zero_();
  } else {
    sum_stub(iter.device_type(), iter);
  }
}

Tensor sum(const Tensor &self, c10::optional<ScalarType> dtype) {
  return at::sum(self, IntArrayRef{}, false, dtype);
}

Tensor sum(const Tensor& self, DimnameList dim, bool keepdim, c10::optional<ScalarType> dtype) {
  return at::sum(self, dimnames_to_positions(self, dim), keepdim, dtype);
}

Tensor& sum_out(const Tensor& self, DimnameList dim,
                bool keepdim, optional<ScalarType> opt_dtype, Tensor& result) {
  return at::sum_out(result, self, dimnames_to_positions(self, dim), keepdim, opt_dtype);
}

Tensor& nansum_out(const Tensor& self, IntArrayRef dim,
                       bool keepdim, optional<ScalarType> opt_dtype, Tensor& result) {
  TORCH_CHECK(!c10::isComplexType(self.scalar_type()), "nansum does not support complex inputs");
  // For integral types, use existing sum as
  // integral types don't have `Nan`.
  if (c10::isIntegralType(self.scalar_type(), true)){
    return at::sum_out(result, self, dim, keepdim, opt_dtype);
  }

  ScalarType dtype = get_dtype_from_result(result, opt_dtype);
  auto iter = make_reduction("nansum", result, self, dim, keepdim, dtype);
  if (iter.numel() == 0) {
    result = result.zero_();
  } else {
    nansum_stub(iter.device_type(), iter);
  }
  return result;
}

Tensor nansum(const Tensor& self, IntArrayRef dim, bool keepdim, c10::optional<ScalarType> opt_dtype) {
  ScalarType dtype = get_dtype_from_self(self, opt_dtype, true);
  Tensor result = create_reduction_result(self, dim, keepdim, dtype);
  return at::native::nansum_out(self, dim, keepdim, dtype, result);
}

static Tensor& prod_out_impl(Tensor& result, const Tensor& self, IntArrayRef dim,
                        bool keepdim, c10::optional<ScalarType> opt_dtype) {
  ScalarType dtype = get_dtype_from_result(result, opt_dtype);
  auto iter = make_reduction("prod", result, self, dim, keepdim, dtype);
  if (iter.numel() == 0) {
    result.fill_(1);
  } else {
    prod_stub(iter.device_type(), iter);
  }
  return result;
}

// NOTE: this could be implemented via diag and sum, but this has perf problems,
// see https://github.com/pytorch/pytorch/pull/47305,
Tensor trace_cpu(const Tensor& self) {
  Tensor result;
  // Returns the ScalarType of the self tensor if the tensor is non integral type
  // In the case, self is an integer type tensor, at::kLong is return since promote_integers
  // is set to true
  ScalarType dtype = get_dtype_from_self(self, c10::nullopt, true);
  result = at::empty({}, self.options().dtype(dtype));
  AT_DISPATCH_ALL_TYPES_AND_COMPLEX(self.scalar_type(), "trace", [&] {
    using accscalar_t = at::acc_type<scalar_t, false>;
    accscalar_t sum = 0;
    const auto* t_data = self.data_ptr<scalar_t>();

    int64_t t_stride_0, t_stride_1, t_diag_size;

    TORCH_CHECK(self.dim() == 2, "trace: expected a matrix, but got tensor with dim ", self.dim());

    t_stride_0 = self.stride(0);
    t_stride_1 = self.stride(1);

    t_diag_size = std::min(self.size(0), self.size(1));
    for (const auto i : c10::irange(t_diag_size)) {
      sum += t_data[i * (t_stride_0 + t_stride_1)];
    }

    c10::guts::if_constexpr<std::is_integral<accscalar_t>::value>(
      // all integer types get promoted to kLong
      [&] (auto _) { *result.data_ptr<int64_t>() = _(sum); },  // then-case, invalid for non-integral types
      [&] (auto _) { *result.data_ptr<scalar_t>() = _(sum); }  // else-case, invalid for integral types
    );
  });

  return result;
}

void impl_func_prod(
    const Tensor& self,
    IntArrayRef dims,
    bool keepdim,
    c10::optional<ScalarType> dtype,
    const Tensor& result) {
  auto iter = meta::make_reduction_from_out_ty(self, result, dims, keepdim, result.scalar_type());
  if (iter.numel() == 0) {
    result.fill_(1);
  } else {
    prod_stub(iter.device_type(), iter);
  }
}

TORCH_IMPL_FUNC(prod_out)
(const Tensor& self,
 int64_t dim,
 bool keepdim,
 c10::optional<ScalarType> dtype,
 const Tensor& result) {
  impl_func_prod(self, dim, keepdim, dtype, result);
}

Tensor prod(const Tensor &self, c10::optional<ScalarType> opt_dtype) {
  auto dtype = get_dtype_from_self(self, opt_dtype, true);
  auto shape = meta::get_reduction_shape(self, {}, false);
  Tensor result = at::empty(shape, self.options().dtype(dtype));
  impl_func_prod(self, {}, false, dtype, result);
  return result;
}

Tensor prod(const Tensor& self, Dimname dim, bool keepdim, c10::optional<ScalarType> dtype) {
  return at::prod(self, dimname_to_position(self, dim), keepdim, dtype);
}

Tensor& prod_out(const Tensor& self, Dimname dim,
                 bool keepdim, optional<ScalarType> opt_dtype, Tensor& result) {
  return at::prod_out(result, self, dimname_to_position(self, dim), keepdim, opt_dtype);
}

TORCH_IMPL_FUNC(mean_out)
(const Tensor& self,
 IntArrayRef dim,
 bool keepdim,
 c10::optional<ScalarType> opt_dtype,
 const Tensor& result) {
  ScalarType dtype = result.scalar_type();
  // TODO: the TensorIterator reduction implementation of mean
  // (mean_kernel_impl()) is unvectorized and leads to very poor performance
  // for production workloads. Once that's fixed, the following code can be used
  // in lieu of the sum + divide implementation below.
  if (self.device().is_cpu()) {
    int64_t dim_prod = 1;
    if (dim.size() == 0 || self.ndimension() == 0) {
      dim_prod = self.numel();
    } else {
      for (auto d : dim) {
        dim_prod *= self.size(d);
      }
    }
    auto& result_mut = const_cast<Tensor&>(result);
    at::sum_out(result_mut, self, dim, keepdim, dtype).div_(dim_prod);
  } else {
    DimVector dims(dim);
    auto iter = at::meta::make_reduction_from_out_ty(
        self, result, dims, keepdim, dtype);
    if (iter.numel() == 0) {
      result.fill_(std::numeric_limits<double>::quiet_NaN());
    } else {
      mean_stub(iter.device_type(), iter);
    }
  }
}

Tensor mean(const Tensor &self, optional<ScalarType> dtype) {
  return at::mean(self, IntArrayRef{}, false, dtype);
}

Tensor mean(const Tensor& self, DimnameList dim, bool keepdim, optional<ScalarType> dtype) {
  return at::mean(self, dimnames_to_positions(self, dim), keepdim, dtype);
}

Tensor& mean_out(const Tensor& self, DimnameList dim,
                 bool keepdim, c10::optional<ScalarType> opt_dtype, Tensor& result) {
  return at::mean_out(result, self, dimnames_to_positions(self, dim), keepdim, opt_dtype);
}

// TODO(@heitorschueroff) implement custom kernels for nanmean
Tensor& nanmean_out(
    const Tensor& self,
    IntArrayRef dim,
    bool keepdim,
    c10::optional<ScalarType> opt_dtype,
    Tensor& result) {
  TORCH_CHECK(
      self.is_floating_point(),
      "nanmean(): expected input to have floating point dtype but got ",
      self.scalar_type());
  const auto factor = at::native::isnan(self).logical_not_().sum(dim, keepdim);
  at::native::nansum_out(self, dim, keepdim, opt_dtype, result).div_(factor);
  return result;
}

Tensor nanmean(
    const Tensor& self,
    IntArrayRef dim,
    bool keepdim,
    optional<ScalarType> opt_dtype) {
  TORCH_CHECK(
      self.is_floating_point(),
      "nanmean(): expected input to have floating point dtype but got ",
      self.scalar_type());
  const auto factor =
      at::native::isnan(self.detach()).logical_not_().sum(dim, keepdim);
  return at::nansum(self, dim, keepdim, opt_dtype).div_(factor);
}

static Tensor squeeze_multiple(const Tensor& self, IntArrayRef dims) {
  int ndims = self.sizes().size();
  auto dims_to_squeeze = at::dim_list_to_bitset(dims, ndims);
  Tensor result = self;
  for (int i = ndims - 1; i >= 0; --i) {
    if (dims_to_squeeze[i]) {
      result = result.squeeze(i);
    }
  }
  return result;
}

static Tensor& logsumexp_out_impl(Tensor& result, const Tensor& self, IntArrayRef dims, bool keepdim) {
  // can't take max of empty tensor
  if (self.numel() != 0) {
    auto maxes = at::amax(self, dims, true);
    auto maxes_squeezed = (keepdim ? maxes : squeeze_multiple(maxes, dims));
    maxes_squeezed.masked_fill_(maxes_squeezed.abs() == INFINITY, 0);
    at::sum_out(result, (self - maxes).exp_(), dims, keepdim);
    result.log_().add_(maxes_squeezed);
  } else {
    at::sum_out(result, at::exp(self), dims, keepdim);
    result.log_();
  }
  return result;
}

Tensor& logsumexp_out(const Tensor& self, IntArrayRef dims, bool keepdim, Tensor& result) {
  TORCH_CHECK(at::isFloatingType(result.scalar_type()),
              "logsumexp(): Expected floating point type for result tensor, but got: ",
              result.scalar_type());
  {
    NoNamesGuard guard;
    if (at::isIntegralType(self.scalar_type(), /*includeBool=*/true)) {
      // for integral inputs, promote input to default floating type.
      auto default_dtype = at::typeMetaToScalarType(c10::get_default_dtype());
      logsumexp_out_impl(result, self.to(default_dtype), dims, keepdim);
    } else {
      logsumexp_out_impl(result, self, dims, keepdim);
    }
  }
  namedinference::propagate_names_for_reduction(result, self, dims, keepdim);
  return result;
}

Tensor logsumexp(const Tensor& self, IntArrayRef dims, bool keepdim) {
  TensorOptions result_options;
  if (at::isIntegralType(self.scalar_type(), /*includeBool=*/true)) {
<<<<<<< HEAD
    result = at::empty({0}, self.options().dtype(default_dtype));
    return at::logsumexp_outf(self.to(default_dtype), dims, keepdim, result);
  } else {
    result = at::empty({0}, self.options());
    return at::logsumexp_outf(self, dims, keepdim, result);
=======
    // even for integral inputs, result is floating dtype
    auto default_dtype = at::typeMetaToScalarType(c10::get_default_dtype());
    result_options = self.options().dtype(default_dtype);
  } else {
    result_options = self.options();
>>>>>>> 0d1329c4
  }
  auto result = at::empty({0}, result_options);
  return at::native::logsumexp_out(self, dims, keepdim, result);
}

Tensor logsumexp(const Tensor& self, DimnameList dims, bool keepdim) {
  return at::logsumexp(self, dimnames_to_positions(self, dims), keepdim);
}

Tensor& logsumexp_out(const Tensor& self, DimnameList dims, bool keepdim, Tensor& result) {
  return at::logsumexp_out(result, self, dimnames_to_positions(self, dims), keepdim);
}

// special_logsumexp, alias for logsumexp
Tensor special_logsumexp(const Tensor& self, IntArrayRef dims, bool keepdim) {
  return self.logsumexp(dims, keepdim);
}
Tensor& special_logsumexp_out(const Tensor& self, IntArrayRef dims, bool keepdim, Tensor& result) {
  return at::logsumexp_out(result, self, dims, keepdim);
}

void impl_func_norm(
    const Tensor& self,
    const OptionalScalarRef& opt_p,
    IntArrayRef dim,
    bool keepdim,
    optional<ScalarType> opt_dtype,
    const Tensor& result) {
  auto p = opt_p.has_value() ? opt_p.get() : Scalar(2.0).to<double>();
  auto in_dtype = opt_dtype.value_or(self.scalar_type());
  auto out_dtype = result.scalar_type();

  // omit in_dtype in the following call, to avoid make_reduction explicitly
  // casting input to out_dtype
  auto iter = isComplexType(self.scalar_type())
      ? meta::make_reduction(self, result, dim, keepdim, in_dtype)
      : meta::make_reduction_from_out_ty(self, result, dim, keepdim, out_dtype);

  if (iter.numel() == 0) {
    result.zero_();
  } else {
    norm_stub(iter.device_type(), iter, p);
  }
}

TORCH_IMPL_FUNC(norm_out)
(const Tensor& self,
 const OptionalScalarRef p,
 IntArrayRef dim,
 bool keepdim,
 const Tensor& result) {
  impl_func_norm(self, p, dim, keepdim, c10::nullopt, result);
}

TORCH_IMPL_FUNC(norm_dtype_out)
(const Tensor& self,
 const OptionalScalarRef p,
 IntArrayRef dim,
 bool keepdim,
 ScalarType dtype,
 const Tensor& result) {
  impl_func_norm(self, p, dim, keepdim, dtype, result);
}

Tensor sparse_norm(
    const Tensor& self,
    const optional<Scalar>& p,
    IntArrayRef dim,
    bool keepdim) {
  return at::native_norm(self, p, dim, keepdim, c10::nullopt);
}

Tensor sparse_dtype_norm(
    const Tensor& self,
    const optional<Scalar>& p,
    IntArrayRef dim,
    bool keepdim,
    ScalarType dtype) {
  return at::native_norm(self, p, dim, keepdim, dtype);
}

Tensor norm(const Tensor& self, const optional<Scalar>& p, ScalarType dtype) {
  return at::norm(self, p, IntArrayRef{}, false, dtype);
}

Tensor norm(const Tensor& self, const Scalar& p) {
  return at::norm(self, p, IntArrayRef{}, false);
}

inline TensorIterator get_allany_iter(
    const Tensor& self,
    const Tensor& result,
    IntArrayRef dims,
    bool keepdim) {
  if (self.is_cuda()) {
    // As CUDA supports dynamic type casting, we use this overload of
    // `make_reduction`, which doesn't cast input to the result type i.e. kBool.,
    // otherwise we use the overload below which casts the input to kBool (which is
    // an extra operation).
    return meta::make_reduction(self, result, dims, keepdim, self.scalar_type());
  }
  return meta::make_reduction_from_out_ty(
      self, result, dims, keepdim, result.scalar_type());
}

template <int identity, typename Stub>
inline void allany_impl(
    const Tensor& self,
    const Tensor& result,
    IntArrayRef dims,
    bool keepdim,
    Stub& stub) {
  if (self.numel() == 0) {
    result.fill_(identity);
  } else if (self.numel() == 1) {
    result.fill_(self.item().toBool());
  } else {
    auto iter = get_allany_iter(self, result, dims, keepdim);
    stub(iter.device_type(), iter);
  }
}

TORCH_IMPL_FUNC(all_out)
(const Tensor& self, int64_t dim, bool keepdim, const Tensor& result) {
  allany_impl<1>(self, result, dim, keepdim, and_stub);
}

TORCH_IMPL_FUNC(all_all_out)(const Tensor& self, const Tensor& result) {
  allany_impl<1>(self, result, {}, false, and_stub);
}

TORCH_IMPL_FUNC(any_out)
(const Tensor& self, int64_t dim, bool keepdim, const Tensor& result) {
  allany_impl<0>(self, result, dim, keepdim, or_stub);
}

TORCH_IMPL_FUNC(any_all_out)(const Tensor& self, const Tensor& result) {
  allany_impl<0>(self, result, {}, false, or_stub);
}

TORCH_IMPL_FUNC(amin_out) (const Tensor& self, IntArrayRef dim, bool keepdim, const Tensor& result) {
  auto iter =
      meta::make_reduction(self, result, dim, keepdim, self.scalar_type());
  if (iter.numel() != 0) {
    min_values_stub(iter.device_type(), iter);
  }
}

TORCH_IMPL_FUNC(amax_out) (const Tensor& self, IntArrayRef dim, bool keepdim, const Tensor& result) {
  auto iter =
      meta::make_reduction(self, result, dim, keepdim, self.scalar_type());
  if (iter.numel() != 0) {
    max_values_stub(iter.device_type(), iter);
  }
}

template <class Stub>
void argmax_argmin_impl(
    const Tensor& self,
    c10::optional<int64_t> dim,
    bool keepdim,
    const Tensor& result,
    Stub& stub) {
  c10::MaybeOwned<Tensor> in;
  DimVector dims;
  int64_t _dim = 0;

  if (dim.has_value()) {
    _dim = maybe_wrap_dim(dim.value(), self.dim());
    auto sizes = self.sizes();

    if (sizes[_dim] == 1) {
      result.fill_(0);
      return;
    }

    dims = IntArrayRef(_dim);
    in = c10::MaybeOwned<Tensor>::borrowed(self);
  } else {
    in = c10::MaybeOwned<Tensor>::owned(self.reshape({-1}));
    keepdim = false;
  }

  auto iter =
      meta::make_reduction(*in, result, dims, keepdim, self.scalar_type());

  if (iter.numel() != 0) {
    stub(iter.device_type(), iter);
  }
}

TORCH_IMPL_FUNC(argmax_out)
(const Tensor& self,
 c10::optional<int64_t> dim,
 bool keepdim,
 const Tensor& result) {
  argmax_argmin_impl(self, dim, keepdim, result, argmax_stub);
}

TORCH_IMPL_FUNC(argmin_out)
(const Tensor& self,
 c10::optional<int64_t> dim,
 bool keepdim,
 const Tensor& result) {
  argmax_argmin_impl(self, dim, keepdim, result, argmin_stub);
}

static double std_var_all_cpu(const Tensor& self, int64_t correction, bool take_sqrt) {
  const auto dtype = self.scalar_type();
  TORCH_CHECK(dtype == kDouble || dtype == kFloat,
              "std_var_all: Unsupported dtype ", dtype);

  auto mean = self.mean().item<double>();
  auto iter = TensorIteratorConfig()
      .add_input(self)
      .build();

  auto reduction = [&](int64_t begin, int64_t end, double thread_sum) {
    AT_DISPATCH_FLOATING_TYPES(iter.common_dtype(), "std_var_all_cpu", [&] {
      iter.serial_for_each([&] (char** data, const int64_t* strides, int64_t size0, int64_t size1) {
        const double local_mean = mean;
        const int64_t inner_stride = strides[0];
        const int64_t outer_stride = strides[1];

        double local_sum = 0.0;
        for (const auto i : c10::irange(size1)) {
          const char* row_ptr = data[0] + outer_stride * i;
          for (const auto j : c10::irange(size0)) {
            const auto ptr = reinterpret_cast<const scalar_t*>(row_ptr + inner_stride * j);
            auto dx = (static_cast<double>(*ptr) - local_mean);
            local_sum += dx * dx;
          }
        }
        thread_sum += local_sum;
      }, {begin, end});
    });

    return thread_sum;
  };

  // ((x - mean)**2).sum()
  const double sum_dx2 = at::parallel_reduce(
      0, iter.numel(), at::internal::GRAIN_SIZE, 0.0, reduction, std::plus<>{});

  const auto var = [&] () __ubsan_ignore_float_divide_by_zero__ {
    return sum_dx2 / std::max(int64_t{0}, self.numel() - correction);
  }();
  const auto result = take_sqrt ? std::sqrt(var) : var;

  if (dtype == kFloat) {
    // Convert to infinity if out of range for a float.
    // Doing it now prevents checked_convert failing later
    return static_cast<float>(result);
  }
  return result;
}

static Tensor& std_var_out(
    const char* fname, Tensor& result, const Tensor& self,
    at::OptionalIntArrayRef dim, c10::optional<int64_t> correction_opt,
    bool keepdim, bool take_sqrt) {
  TORCH_CHECK(self.device().is_cpu() || self.device().is_cuda(),
              "std and var only supports tensors on a CPU or CUDA device, but got: ",
              self.device().type());
  TORCH_CHECK(self.layout() == Layout::Strided,
              "std and var only supports strided layout, got: ", self.layout());
  TORCH_CHECK(at::isFloatingType(self.scalar_type()) || at::isComplexType(self.scalar_type()),
              "std and var only support floating point and complex dtypes");

  if (at::isComplexType(self.scalar_type())) {
    // For complex, calculate variance of real and imaginary components
    // seperately then add to get overall variance.
    ScalarType dtype = c10::toRealValueType(get_dtype_from_result(result, {}));
    Tensor real_in = at::real(self);
    Tensor real_out = at::empty({0}, self.options().dtype(dtype));
    std_var_out(
        fname,
        real_out,
        real_in,
        dim,
        correction_opt,
        keepdim,
        /*take_sqrt=*/false);

    Tensor imag_in = at::imag(self);
    Tensor imag_out = at::empty({0}, self.options().dtype(dtype));
    std_var_out(
        fname,
        imag_out,
        imag_in,
        dim,
        correction_opt,
        keepdim,
        /*take_sqrt=*/false);

    at::add_out(result, real_out, imag_out);
    if (take_sqrt) {
      at::sqrt_out(result, result);
    }
    return result;
  }

  // Computation for floating point
  const auto correction = correction_opt.value_or(1);
  ScalarType dtype = get_dtype_from_result(result, {});
  auto iter = make_reduction(fname, result, self, dim, keepdim, dtype);

  if (iter.numel() == 0) {
    // Trivial reduction
    result.fill_(std::numeric_limits<double>::quiet_NaN());
    return result;
  } else if (
      result.numel() == 1 && iter.device_type() == kCPU &&
      iter.common_dtype() != kBFloat16 && iter.common_dtype() != kHalf) {
    // NOTE: CPU performance significantly regressed when attempting to port to
    // ATen,
    //   so all-reduce has a custom implementation.
    //   See https://github.com/pytorch/pytorch/pull/43858.
    result.fill_(std_var_all_cpu(self, correction, take_sqrt));
  } else {
    std_var_stub(iter.device_type(), iter, correction, take_sqrt);
  }
  return result;
}

static std::tuple<Tensor&, Tensor&> std_var_mean_out(
    const char* fname, Tensor& result1, Tensor& result2, const Tensor& self,
    at::OptionalIntArrayRef dim, c10::optional<int64_t> correction_opt,
    bool keepdim, bool take_sqrt) {
  AT_ASSERT(result1.defined() && result2.defined());
  TORCH_CHECK(self.device().is_cpu() || self.is_cuda(),
              fname, " only supports tensors on a CPU or CUDA device, got: ",
              self.device().type());
  TORCH_CHECK(self.layout() == Layout::Strided,
              fname, " only supports strided layout, got: ", self.layout());
  TORCH_CHECK(at::isFloatingType(self.scalar_type()) || at::isComplexType(self.scalar_type()),
              fname, " only support floating point and complex dtypes");
  TORCH_CHECK(result1.scalar_type() == c10::toRealValueType(result2.scalar_type()),
              fname, " expected result1 to be real and match the precision of result2. Got ",
              result1.scalar_type(), " and ", result2.scalar_type(), ".");

  if (at::isComplexType(self.scalar_type())) {
    // For complex, calculate for real and imaginary components seperately then combine as:
    // variance = var_real + var_imag
    // mean = mean_real + j * mean_imag
    ScalarType dtype = c10::toRealValueType(get_dtype_from_result(result1, {}));
    Tensor real_in = at::real(self);
    Tensor real_out_var = at::empty({0}, self.options().dtype(dtype));
    Tensor real_out_mean = at::empty({0}, self.options().dtype(dtype));
    std_var_mean_out(
        fname,
        real_out_var,
        real_out_mean,
        real_in,
        dim,
        correction_opt,
        keepdim,
        /*take_sqrt=*/false);

    Tensor imag_in = at::imag(self);
    Tensor imag_out_var = at::empty({0}, self.options().dtype(dtype));
    Tensor imag_out_mean = at::empty({0}, self.options().dtype(dtype));
    std_var_mean_out(
        fname,
        imag_out_var,
        imag_out_mean,
        imag_in,
        dim,
        correction_opt,
        keepdim,
        /*take_sqrt=*/false);

    at::add_out(result1, real_out_var, imag_out_var);
    if (take_sqrt) {
      at::sqrt_out(result1, result1);
    }
    at::complex_out(result2, real_out_mean, imag_out_mean);
    return std::tuple<Tensor&, Tensor&>(result1, result2);
  }

  // Computation for floating point
  const auto correction = correction_opt.value_or(1);
  ScalarType dtype = get_dtype_from_result(result1, {});
  auto iter =
      make_reduction(fname, result1, result2, self, dim, keepdim, dtype);

  if (iter.numel() == 0) {
    // Trivial reduction
    result1.fill_(std::numeric_limits<double>::quiet_NaN());
    result2.fill_(std::numeric_limits<double>::quiet_NaN());
  } else {
    std_var_stub(iter.device_type(), iter, correction, take_sqrt);
  }
  return std::tuple<Tensor&, Tensor&>(result1, result2);
}

std::tuple<Tensor, Tensor> var_mean(
    const Tensor& self, IntArrayRef dim, bool unbiased, bool keepdim) {
  return at::var_mean(self, /*dim=*/at::OptionalIntArrayRef(dim),
                      /*correction=*/int64_t{unbiased ? 1 : 0}, keepdim);
}

std::tuple<Tensor, Tensor> std_mean(
    const Tensor& self, IntArrayRef dim, bool unbiased, bool keepdim) {
  return at::std_mean(self, /*dim=*/at::OptionalIntArrayRef(dim),
                      /*correction=*/int64_t{unbiased ? 1 : 0}, keepdim);
}

std::tuple<Tensor, Tensor> std_mean(const Tensor& self, bool unbiased) {
  return at::std_mean(
      self, /*dim=*/c10::nullopt, /*correction=*/int64_t{unbiased ? 1 : 0});
}

std::tuple<Tensor, Tensor> var_mean(const Tensor& self, bool unbiased) {
  return at::var_mean(
      self, /*dim=*/c10::nullopt, /*correction=*/int64_t{unbiased ? 1 : 0});
}

std::tuple<Tensor&, Tensor&> var_mean_out(
    Tensor& result1, Tensor& result2, const Tensor& self, IntArrayRef dim,
    int64_t correction, bool keepdim) {
  return std_var_mean_out(
      "var_mean", result1, result2, self, dim, correction, keepdim, false);
}

static TensorOptions options_to_value_type(TensorOptions opts) {
  auto scalar_type = typeMetaToScalarType(opts.dtype());
  return opts.dtype(c10::toRealValueType(scalar_type));
}

std::tuple<Tensor, Tensor> var_mean(
    const Tensor& self, at::OptionalIntArrayRef dim,
    c10::optional<int64_t> correction, bool keepdim) {
  Tensor result1 = at::empty({0}, options_to_value_type(self.options()));
  Tensor result2 = at::empty({0}, self.options());
  return std_var_mean_out(
      "var_mean", result1, result2, self, dim, correction, keepdim, false);
}

std::tuple<Tensor, Tensor> std_mean(
    const Tensor& self, at::OptionalIntArrayRef dim,
    c10::optional<int64_t> correction, bool keepdim) {
  Tensor result1 = at::empty({0}, options_to_value_type(self.options()));
  Tensor result2 = at::empty({0}, self.options());
  return std_var_mean_out(
      "std_mean", result1, result2, self, dim, correction, keepdim, true);
}

Tensor var(const Tensor& self, bool unbiased) {
  return at::var(
      self, /*dim=*/c10::nullopt, /*correction=*/int64_t{unbiased ? 1 : 0});
}

Tensor var(const Tensor& self, IntArrayRef dim, bool unbiased, bool keepdim) {
  return at::var(self, /*dim=*/at::OptionalIntArrayRef(dim),
                 /*correction=*/int64_t{unbiased ? 1 : 0}, keepdim);
}

Tensor& var_out(const Tensor& self, IntArrayRef dim, bool unbiased, bool keepdim, Tensor& result) {
  return at::var_out(result, self, /*dim=*/at::OptionalIntArrayRef(dim),
                     /*correction=*/int64_t{unbiased ? 1 : 0}, keepdim);
}

Tensor std(const Tensor& self, bool unbiased) {
  return at::std(
      self, /*dim=*/c10::nullopt, /*correction=*/int64_t{unbiased ? 1 : 0});
}

Tensor std(const Tensor& self, IntArrayRef dim, bool unbiased, bool keepdim) {
  return at::std(self, /*dim=*/at::OptionalIntArrayRef(dim),
                 /*correction=*/int64_t{unbiased ? 1 : 0}, keepdim);
}

Tensor& std_out(const Tensor& self, IntArrayRef dim, bool unbiased, bool keepdim, Tensor& result) {
  return at::std_out(result, self, /*dim=*/at::OptionalIntArrayRef(dim),
                     /*correction=*/int64_t{unbiased ? 1 : 0}, keepdim);
}

Tensor std(const Tensor& self, at::OptionalIntArrayRef dim,
           c10::optional<int64_t> correction, bool keepdim) {
  Tensor result = at::empty({0}, options_to_value_type(self.options()));
  return std_var_out("std", result, self, dim, correction, keepdim, true);
}

Tensor& std_out(
    const Tensor& self, at::OptionalIntArrayRef dim,
    c10::optional<int64_t> correction, bool keepdim, Tensor& result) {
  return std_var_out("std", result, self, dim, correction, keepdim, true);
}

Tensor& var_out(
    const Tensor& self, at::OptionalIntArrayRef dim,
    c10::optional<int64_t> correction, bool keepdim, Tensor& result) {
  return std_var_out("var", result, self, dim, correction, keepdim, false);
}

Tensor var(
    const Tensor& self, at::OptionalIntArrayRef dim,
    c10::optional<int64_t> correction, bool keepdim) {
  Tensor result = at::empty({0}, options_to_value_type(self.options()));
  return std_var_out("var", result, self, dim, correction, keepdim, false);
}

Tensor std(const Tensor& self, DimnameList dim, bool unbiased, bool keepdim) {
  return at::std(self, dimnames_to_positions(self, dim), unbiased, keepdim);
}

Tensor& std_out(const Tensor& self, DimnameList dim, bool unbiased, bool keepdim, Tensor& result) {
  return at::std_out(result, self, dimnames_to_positions(self, dim), unbiased, keepdim);
}

Tensor var(const Tensor& self, DimnameList dim, bool unbiased, bool keepdim) {
  return at::var(self, dimnames_to_positions(self, dim), unbiased, keepdim);
}

Tensor& var_out(const Tensor& self, DimnameList dim, bool unbiased, bool keepdim, Tensor& result) {
  return at::var_out(
      result, self, dimnames_to_positions(self, dim), unbiased, keepdim);
}

std::tuple<Tensor,Tensor> var_mean(const Tensor& self, DimnameList dim, bool unbiased, bool keepdim) {
  return at::var_mean(self, dimnames_to_positions(self, dim), unbiased, keepdim);
}

std::tuple<Tensor,Tensor> std_mean(const Tensor& self, DimnameList dim, bool unbiased, bool keepdim) {
  return at::std_mean(self, dimnames_to_positions(self, dim), unbiased, keepdim);
}

Tensor std(const Tensor& self, DimnameList dim, c10::optional<int64_t> correction, bool keepdim) {
  return at::std(self, dimnames_to_positions(self, dim), correction, keepdim);
}

Tensor& std_out(const Tensor& self, DimnameList dim, c10::optional<int64_t> correction,
                bool keepdim, Tensor& result) {
  return at::std_out(result, self, dimnames_to_positions(self, dim), correction, keepdim);
}

Tensor var(const Tensor& self, DimnameList dim, c10::optional<int64_t> correction, bool keepdim) {
  return at::var(self, dimnames_to_positions(self, dim), correction, keepdim);
}

Tensor& var_out(const Tensor& self, DimnameList dim, c10::optional<int64_t> correction,
                bool keepdim, Tensor& result) {
  return at::var_out(
      result, self, dimnames_to_positions(self, dim), correction, keepdim);
}

std::tuple<Tensor,Tensor> var_mean(const Tensor& self, DimnameList dim,
                                   c10::optional<int64_t> correction, bool keepdim) {
  return at::var_mean(self, dimnames_to_positions(self, dim), correction, keepdim);
}

std::tuple<Tensor,Tensor> std_mean(const Tensor& self, DimnameList dim,
                                   c10::optional<int64_t> correction, bool keepdim) {
  return at::std_mean(self, dimnames_to_positions(self, dim), correction, keepdim);
}

Tensor& norm_out(const Tensor& self, const optional<Scalar>& p, DimnameList dim, bool keepdim, ScalarType dtype, Tensor& result) {
  return at::norm_out(result, self, p, dimnames_to_positions(self, dim), keepdim, dtype);
}

Tensor& norm_out(const Tensor& self, const optional<Scalar>& p, DimnameList dim, bool keepdim, Tensor& result) {
  return at::norm_out(result, self, p, dimnames_to_positions(self, dim), keepdim);
}

Tensor norm(const Tensor& self, const optional<Scalar>& p, DimnameList dim, bool keepdim, ScalarType dtype) {
  return at::norm(self, p, dimnames_to_positions(self, dim), keepdim, dtype);
}

Tensor norm(const Tensor& self, const optional<Scalar>& p, DimnameList dim, bool keepdim) {
  return at::norm(self, p, dimnames_to_positions(self, dim), keepdim);
}

Tensor any(const Tensor& self, Dimname dim, bool keepdim) {
  reportNYIDimnameOverload("any");
}
Tensor& any_out(const Tensor &self, Dimname dim, bool keepdim, Tensor& result) {
  reportNYIDimnameOverload("any");
}
Tensor all(const Tensor& self, Dimname dim, bool keepdim) {
  reportNYIDimnameOverload("all");
}
Tensor& all_out(const Tensor &self, Dimname dim, bool keepdim, Tensor& result) {
  reportNYIDimnameOverload("all");
}
Tensor logcumsumexp(const Tensor& self, Dimname dim) {
  return at::logcumsumexp(self, dimname_to_position(self, dim));
}
Tensor& logcumsumexp_out(const Tensor& self, Dimname dim, Tensor& result) {
  return at::logcumsumexp_out(result, self, dimname_to_position(self, dim));
}
Tensor cumsum(const Tensor& self, Dimname dim, c10::optional<ScalarType> dtype) {
  return at::cumsum(self, dimname_to_position(self, dim), dtype);
}
Tensor& cumsum_(Tensor& self, Dimname dim, c10::optional<ScalarType> dtype) {
  return at::cumsum_out(self, self, dimname_to_position(self, dim), dtype);
}
Tensor& cumsum_out(const Tensor& self, Dimname dim, c10::optional<ScalarType> dtype, Tensor& result) {
  return at::cumsum_out(result, self, dimname_to_position(self, dim), dtype);
}
Tensor cumprod(const Tensor& self, Dimname dim, c10::optional<ScalarType> dtype) {
  return at::cumprod(self, dimname_to_position(self, dim), dtype);
}
Tensor& cumprod_(Tensor& self, Dimname dim, c10::optional<ScalarType> dtype) {
  return at::cumprod_out(self, self, dimname_to_position(self, dim), dtype);
}
Tensor& cumprod_out(const Tensor& self, Dimname dim, c10::optional<ScalarType> dtype, Tensor& result) {
  return at::cumprod_out(result, self, dimname_to_position(self, dim), dtype);
}
std::tuple<Tensor, Tensor> cummax(const Tensor& self, Dimname dim) {
  return at::cummax(self, dimname_to_position(self, dim));
}
std::tuple<Tensor&, Tensor&> cummax_out(const Tensor& self, Dimname dim, Tensor& values, Tensor& indices) {
  return at::cummax_out(values, indices, self, dimname_to_position(self, dim));
}
std::tuple<Tensor, Tensor> cummin(const Tensor& self, Dimname dim) {
  return at::cummin(self, dimname_to_position(self, dim));
}
std::tuple<Tensor&, Tensor&> cummin_out(const Tensor& self, Dimname dim, Tensor& values, Tensor& indices) {
  return at::cummin_out(values, indices, self, dimname_to_position(self, dim));
}

Tensor dist(const Tensor &self, const Tensor& other, const Scalar& p){
  return at::norm(self - other, p);
}

bool cpu_equal(const Tensor& self, const Tensor& other) {
  if (!at::namedinference::are_names_equal(
        self.unsafeGetTensorImpl(), other.unsafeGetTensorImpl())) {
    return false;
  }
  at::NoNamesGuard guard;
  TORCH_CHECK(self.device() == other.device(), "Cannot compare two tensors on "
              "different devices. Got: ", self.device(), " and ", other.device());
  TORCH_CHECK(self.dtype() == other.dtype(),
              "Expected object of scalar type ", self.dtype(), " but got scalar type ",
              other.dtype(), " for argument 'other'");
  if (!self.is_same_size(other)) {
    return false;
  }
  std::atomic<bool> result{true};
  auto iter = TensorIteratorConfig()
    .add_input(self)
    .add_input(other)
    .allow_cpu_scalars(true)
    .promote_inputs_to_common_dtype(true)
    .build();

  AT_DISPATCH_ALL_TYPES_AND_COMPLEX_AND3(kBool, kBFloat16, kHalf, iter.input_dtype(), "equal_cpu", [&] {
    iter.for_each([&](char** data, const int64_t *strides, int64_t dim_size) {
      if (!result) {
          return;
      }
      char* self_data = data[0];
      char* other_data = data[1];
      for (const auto i : c10::irange(dim_size)) {
        (void)i; //Suppress unused variable warning
        if (*((scalar_t*)self_data) != *((scalar_t*)other_data)) {
          result = false;
          return;
        }
        self_data += strides[0];
        other_data += strides[1];
      }
    });
  });
  return result.load();
}

// max(dim), min(dim), topk(dim), mode(dim), are examples of reduction
// functions that select values. value_selecting_reduction_backward is the
// backward function for those operators; it propagates the grad to the
// specific value locations referred to at `indices`.
Tensor value_selecting_reduction_backward(const Tensor& grad, int64_t dim, const Tensor& indices, IntArrayRef sizes, bool keepdim) {
  auto inplace_scatter_if_not_tensor_subclass =
      [&](const Tensor& grad_out, const Tensor& indices_) {
        auto grad_in = at::zeros(sizes, grad_out.options());
        if (areAnyTensorSubclassLike({grad, indices})) {
          return grad_in.scatter(dim, indices_, grad_out);
        }
        return grad_in.scatter_(dim, indices_, grad_out);
      };

  if (!keepdim && sizes.size() > 0) {
    auto grad_ = grad.unsqueeze(dim);
    auto indices_ = indices.unsqueeze(dim);
    return inplace_scatter_if_not_tensor_subclass(grad_, indices_);
  }
  return inplace_scatter_if_not_tensor_subclass(grad, indices);
}

Tensor sum_csr(const Tensor &self, c10::optional<ScalarType> dtype) {
  return self.values().sum(dtype);
}

} // namespace native
} // namespace at<|MERGE_RESOLUTION|>--- conflicted
+++ resolved
@@ -1318,22 +1318,14 @@
 Tensor logsumexp(const Tensor& self, IntArrayRef dims, bool keepdim) {
   TensorOptions result_options;
   if (at::isIntegralType(self.scalar_type(), /*includeBool=*/true)) {
-<<<<<<< HEAD
-    result = at::empty({0}, self.options().dtype(default_dtype));
-    return at::logsumexp_outf(self.to(default_dtype), dims, keepdim, result);
-  } else {
-    result = at::empty({0}, self.options());
-    return at::logsumexp_outf(self, dims, keepdim, result);
-=======
     // even for integral inputs, result is floating dtype
     auto default_dtype = at::typeMetaToScalarType(c10::get_default_dtype());
     result_options = self.options().dtype(default_dtype);
   } else {
     result_options = self.options();
->>>>>>> 0d1329c4
   }
   auto result = at::empty({0}, result_options);
-  return at::native::logsumexp_out(self, dims, keepdim, result);
+  return at::logsumexp_outf(self, dims, keepdim, result);
 }
 
 Tensor logsumexp(const Tensor& self, DimnameList dims, bool keepdim) {
