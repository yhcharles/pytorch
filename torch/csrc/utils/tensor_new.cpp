#include <torch/csrc/python_headers.h>
#include <torch/csrc/utils/tensor_new.h>

#include <pybind11/pybind11.h>
#include <torch/csrc/DynamicTypes.h>
#include <torch/csrc/Exceptions.h>
#include <torch/csrc/Size.h>
#include <torch/csrc/autograd/variable.h>
#include <torch/csrc/utils/cuda_lazy_init.h>
#include <torch/csrc/utils/numpy_stub.h>
#include <torch/csrc/utils/python_arg_parser.h>
#include <torch/csrc/utils/python_numbers.h>
#include <torch/csrc/utils/python_scalars.h>
#include <torch/csrc/utils/python_strings.h>
#include <torch/csrc/utils/tensor_numpy.h>
#include <torch/csrc/autograd/generated/variable_factories.h>

#include <ATen/ATen.h>
#include <ATen/DLConvertor.h>
#include <ATen/dlpack.h>
#include <ATen/InitialTensorOptions.h>
#include <ATen/NamedTensorUtils.h>
#include <ATen/SparseCsrTensorUtils.h>
#include <ATen/TracerMode.h>
#include <c10/core/Backend.h>
#include <c10/core/DispatchKeySet.h>
#include <c10/core/Layout.h>
#include <c10/util/Exception.h>
#include <c10/util/irange.h>
#include <c10/util/Optional.h>

#include <stdexcept>
#include <vector>

using at::Backend;
using at::Device;
using at::IntArrayRef;
using at::kCPU;
using at::kCUDA;
using at::kLong;
using at::kInt;
using at::Scalar;
using at::ScalarType;
using at::Storage;
using at::Tensor;
using at::TensorOptions;
using at::Type;
using c10::optional;

namespace torch { namespace utils {
namespace {
const int MAX_DIMS = 128;

TensorOptions build_options(c10::TensorOptions options, at::ScalarType scalar_type, const c10::optional<Device>& device=c10::nullopt) {
  options = options.dtype(scalar_type);
  if (device.has_value()) {
    return options.device(device);
  }
  return options;
}

void maybe_initialize_cuda(const Device device) {
  if (device.is_cuda()) {
    torch::utils::cuda_lazy_init();
  }
}

// NB: It appears there is some consistency invariant between options and device, where
// if device is non-empty, its type must be consistent with the device type in
// options.
// TODO: Refactor this so we just pass everything in via options

Tensor dispatch_ones(c10::TensorOptions options, at::ScalarType scalar_type, const optional<Device>& device, IntArrayRef sizes) {
  maybe_initialize_cuda(options.device());
  pybind11::gil_scoped_release no_gil;
  return torch::ones(sizes, build_options(options, scalar_type, device));
}

Tensor new_with_sizes(c10::TensorOptions options, at::ScalarType scalar_type, const optional<Device>& device, IntArrayRef sizes) {
  maybe_initialize_cuda(options.device());
  pybind11::gil_scoped_release no_gil;
  return torch::empty(sizes, build_options(options, scalar_type, device));
}

Tensor new_with_storage(c10::TensorOptions options, at::ScalarType scalar_type, Storage storage) {
  auto tensor = at::empty({}, build_options(options, scalar_type));
  tensor.set_(std::move(storage));
  return tensor;
}

std::vector<int64_t> compute_sizes(PyObject* seq, ScalarType scalar_type) {
  bool is_storage = isStorage(seq);
  std::vector<int64_t> sizes;
  THPObjectPtr handle;
  while (PySequence_Check(seq)) {
    auto length = PySequence_Length(seq);
    if (length < 0) throw python_error();
    if (is_storage) {
      length /= elementSize(scalar_type);
    }
    sizes.push_back(length);
    if (sizes.size() > MAX_DIMS) {
      throw ValueError("too many dimensions '%s'", Py_TYPE(seq)->tp_name);
    }
    if (length == 0) break;
    handle = THPObjectPtr(PySequence_GetItem(seq, 0));
    if (!handle) {
      throw ValueError("could not determine the shape of object type '%s'", Py_TYPE(seq)->tp_name);
    }
    seq = handle.get();
  }

  return sizes;
}

ScalarType infer_scalar_type(PyObject *obj) {
#ifdef USE_NUMPY
  if (is_numpy_available()) {
    if (PyArray_Check(obj)) {
      return numpy_dtype_to_aten(PyArray_TYPE((PyArrayObject*)obj));
    }
    if (PyArray_CheckScalar(obj)) {
      THPObjectPtr arr(PyArray_FromScalar(obj, nullptr));
      return numpy_dtype_to_aten(PyArray_TYPE((PyArrayObject*) arr.get()));
    }
  }
#endif
  if (PyFloat_Check(obj)) {
    // this is always guaranteed to be a floating-point type, and makes it more
    // convenient to write e.g. torch.tensor(0.) than torch.tensor(0., dtype=torch.Tensor.dtype).
    return torch::tensors::get_default_scalar_type();
  }
  if (THPUtils_checkLong(obj)) {
    return ScalarType::Long;
  }
  if (PyBool_Check(obj)) {
    return ScalarType::Bool;
  }
  if (PyComplex_Check(obj)) {
    switch (torch::tensors::get_default_scalar_type()) {
      case ScalarType::Float: return ScalarType::ComplexFloat;
      case ScalarType::Double: return ScalarType::ComplexDouble;
      default: TORCH_CHECK(false, "invalid default scalar type for complex");
    }
  }
  if (THPVariable_Check(obj)) {
    const auto& var = THPVariable_Unpack(obj);
    return var.scalar_type();
  }
  if (THPUtils_checkString(obj)) {
    throw TypeError("new(): invalid data type '%s'", Py_TYPE(obj)->tp_name);
  }
  if (PySequence_Check(obj)) {
    c10::optional<ScalarType> scalarType;
    auto length = PySequence_Length(obj);
    if (length < 0) throw python_error();
    // match NumPy semantics, except use default tensor type instead of double.
    if (length == 0) return torch::tensors::get_default_scalar_type();
    for (const auto i : c10::irange(length)) {
      THPObjectPtr handle(PySequence_GetItem(obj, i));
      if (!handle) throw python_error();
      auto cur_item = handle.get();
      if (cur_item == obj) throw TypeError("new(): self-referential lists are incompatible");
      ScalarType item_scalarType = infer_scalar_type(cur_item);
      scalarType = (scalarType) ?
          at::promoteTypes(*scalarType, item_scalarType) : item_scalarType;
      if (scalarType == ScalarType::ComplexDouble) {
        // this won't change (unless we hit undefined, but that will fail later).
        return *scalarType;
      }
    }
    return *scalarType;
  }
  AT_ERROR("Could not infer dtype of ", Py_TYPE(obj)->tp_name);
}

void recursive_store(char* data, IntArrayRef sizes, IntArrayRef strides, int64_t dim,
                            ScalarType scalarType, int elementSize, PyObject* obj) {
  TORCH_INTERNAL_ASSERT_DEBUG_ONLY(data != nullptr);

  int64_t ndim = sizes.size();
  if (dim == ndim) {
    torch::utils::store_scalar(data, scalarType, obj);
    return;
  }

  auto n = sizes[dim];
  auto seq = THPObjectPtr(PySequence_Fast(obj, "not a sequence"));
  if (!seq) throw python_error();
  // NOLINTNEXTLINE(bugprone-branch-clone)
  auto seq_size = PySequence_Fast_GET_SIZE(seq.get());
  if (seq_size != n) {
    throw ValueError("expected sequence of length %lld at dim %lld (got %lld)",
      (long long)n, (long long)dim, (long long)seq_size);
  }

  PyObject** items = PySequence_Fast_ITEMS(seq.get());
  for(const auto i : c10::irange(n)) {
#ifdef USE_NUMPY
    if (is_numpy_available() && PyArray_Check(items[i])) {
      TORCH_WARN_ONCE(
        "Creating a tensor from a list of numpy.ndarrays is extremely slow. "
        "Please consider converting the list to a single numpy.ndarray with "
        "numpy.array() before converting to a tensor.");
    }
#endif
    recursive_store(data, sizes, strides, dim + 1, scalarType, elementSize, items[i]);
    data += strides[dim] * elementSize;
  }
}

Tensor internal_new_from_data(
    c10::TensorOptions options,
    at::ScalarType scalar_type,
    c10::optional<Device> device_opt,
    PyObject* data,
    bool copy_variables,
    bool copy_numpy,
    bool type_inference,
    bool pin_memory = false) {
  if (THPUtils_checkString(data)) {
    throw TypeError("new(): invalid data type '%s'", Py_TYPE(data)->tp_name);
  }

  if (THPVariable_Check(data)) {
    TORCH_CHECK(!pin_memory, "Can't pin tensor constructed from a variable");
    // TODO: use MaybeOwned
    auto var = THPVariable_Unpack(data);
    if (copy_variables) {
      var = var.detach();
    }
    // infer the scalar type and device type; it's not expected to infer the layout since these constructors
    // are defined per-layout-type (e.g. tensor vs sparse_coo_tensor).
    const auto& inferred_scalar_type = type_inference ? var.scalar_type() : scalar_type;
    auto device = device_opt.has_value() ? *device_opt : var.device();
    pybind11::gil_scoped_release no_gil;
    maybe_initialize_cuda(device);
    return var.to(device, inferred_scalar_type, /*non_blocking=*/false, /*copy=*/copy_variables);
  }

#ifdef USE_NUMPY
  if (PyObject_HasAttrString(data, "__cuda_array_interface__")) {
    TORCH_CHECK(!pin_memory, "Can't pin tensor constructed from __cuda_array_interface__");
    auto tensor = tensor_from_cuda_array_interface(data);
    const auto& inferred_scalar_type = type_inference ? tensor.scalar_type() : scalar_type;
    auto device = device_opt.has_value() ? *device_opt : options.device();
    pybind11::gil_scoped_release no_gil;
    maybe_initialize_cuda(device);
    return tensor.to(device, inferred_scalar_type, /*non_blocking=*/false, /*copy=*/copy_numpy);
  }

  if (is_numpy_available() && PyArray_Check(data)) {
    TORCH_CHECK(!pin_memory, "Can't pin tensor constructed from numpy");
    auto tensor = tensor_from_numpy(data, /*warn_if_not_writeable=*/!copy_numpy);
    const auto& inferred_scalar_type = type_inference ? tensor.scalar_type() : scalar_type;
    auto device = device_opt.has_value() ? *device_opt : options.device();
    pybind11::gil_scoped_release no_gil;
    maybe_initialize_cuda(device);
    return tensor.to(device, inferred_scalar_type, /*non_blocking=*/false, /*copy=*/copy_numpy);
  }
#endif

  auto device = device_opt.has_value() ? *device_opt : options.device();

  auto sizes = compute_sizes(data, scalar_type);

  ScalarType inferred_scalar_type = type_inference ? infer_scalar_type(data) : scalar_type;
  // This exists to prevent us from tracing the call to empty().  The actual
  // autograd code doesn't really matter, because requires_grad is always false
  // here.
  Tensor tensor;
  {
    at::AutoDispatchBelowADInplaceOrView guard;  // TODO: remove
    at::tracer::impl::NoTracerDispatchMode tracer_guard;
    c10::impl::ExcludeDispatchKeyGuard pythonmode_guard(c10::DispatchKey::Python);
    c10::impl::ExcludeDispatchKeyGuard pythonmode_snapshot_guard(c10::DispatchKey::PythonTLSSnapshot);
    // functorch uses FuncTorchDynamicLayerBackMode as a mode key to wrap all
    // tensors returned from operators in special TensorWrapper tensor extension
    // The problem with this is that TensorWrapper does not have storage so
    // accessing the data_ptr (for recursive_store) internal asserts.
    // As a quick hack, the guard here prevents functorch from wrapping the empty
    // tensor in a TensorWrapper and instead when `tensor.to` is called later,
    // the tensor gets wrapped. A more long-term solution is to think about
    // what the extensibility mechanism for this function (internal_new_from_data)
    // looks like for mode-based dispatch keys and C++ tensor extensions.
    c10::impl::ExcludeDispatchKeyGuard functorch_guard(c10::DispatchKey::FuncTorchDynamicLayerBackMode);

    if (isStorage(data)) {
      ScalarType storage_scalar_type;
      bool is_typed_storage = false;
      Storage storage = createStorageGetType(data, storage_scalar_type, is_typed_storage);
      TORCH_CHECK(!is_typed_storage || storage_scalar_type == scalar_type,
          "Expected a Storage of type ", scalar_type,
          " or an _UntypedStorage, but got ", storage_scalar_type);
      tensor = at::empty(sizes, at::initialTensorOptions().dtype(is_typed_storage ? storage_scalar_type : inferred_scalar_type).pinned_memory(pin_memory).device(storage.device()));
      tensor.set_(storage);

    } else {
      TensorOptions opts = at::initialTensorOptions().dtype(inferred_scalar_type);

      // If the device is Meta, take the shortcut. We don't want to allocate an
      // empty CPU tensor which would break our contract for meta tensors.
      if (device == at::kMeta) {
        return at::empty(sizes, opts.device(device));
      }
      tensor = at::empty(sizes, opts.pinned_memory(pin_memory));
      if (c10::multiply_integers(tensor.sizes()) != 0) {
        recursive_store(
            (char*)tensor.data_ptr(), tensor.sizes(), tensor.strides(), 0,
            inferred_scalar_type, tensor.dtype().itemsize(), data);
      }
    }
  }
  pybind11::gil_scoped_release no_gil;
  maybe_initialize_cuda(device);
  // However, it is VERY important that we trace the to() call here (even
  // though the reason this is important is a hack).  Without *some* factory
  // function call that is traced at construction time, we will consider
  // a tensor constant as originating from "outside" the trace, and if you
  // try to return it directly we will fail with the error saying no
  // "no observable data dependence".  In an ideal world, we wouldn't trace
  // a to() call but I need to think harder about what exactly we should trace
  // in this case.
  return tensor.to(device, inferred_scalar_type, /*non_blocking=*/false, /*copy=*/false);
}

Tensor new_from_data_copy(
    c10::TensorOptions options,
    at::ScalarType scalar_type,
    c10::optional<Device> device,
    PyObject* data) {
  return internal_new_from_data(options, scalar_type, device, data,
                                /*copy_variables=*/true, /*copy_numpy=*/true,
                                /*type_inference=*/false);
}

Tensor legacy_new_from_sequence(
    c10::TensorOptions options,
    at::ScalarType scalar_type,
    c10::optional<Device> device,
    PyObject* data) {
  if (!PySequence_Check(data)) {
    throw TypeError("new(): data must be a sequence (got %s)", Py_TYPE(data)->tp_name);
  }
  return internal_new_from_data(options, scalar_type, device, data,
                                /*copy_variables=*/false, /*copy_numpy=*/false,
                                /*type_inference=*/false);
}

// "base" here refers to the Tensor type on which the function was invoked, e.g.:
// in x.new(y), 'x' is the base.
// TODO: Rewrite this using dispatchKeyToTensorOptions
void check_base_legacy_new(c10::DispatchKey dispatch_key, at::Layout expected_layout) {
  if (expected_layout == c10::kStrided) {
    constexpr c10::DispatchKeySet expected_key_set({
        c10::DispatchKey::CPU,
        c10::DispatchKey::CUDA,
        c10::DispatchKey::HIP,
        c10::DispatchKey::XLA,
        c10::DispatchKey::Lazy,
        c10::DispatchKey::IPU,
        c10::DispatchKey::XPU,
        c10::DispatchKey::HPU,
    });
    TORCH_CHECK(expected_key_set.has(dispatch_key),
        "new(): expected key in ",
        expected_key_set,
        " but got: ",
        dispatch_key);
  } else if(expected_layout == c10::kSparse) {
    // NOTE: no sparse XLA or Lazy
    constexpr c10::DispatchKeySet expected_key_set({
        c10::DispatchKey::SparseCPU,
        c10::DispatchKey::SparseCUDA,
        c10::DispatchKey::SparseHIP,
        c10::DispatchKey::SparseXPU,
    });
    TORCH_CHECK(expected_key_set.has(dispatch_key),
        "new(): expected key in ",
        expected_key_set,
        " but got: ",
        dispatch_key);
  } else {
    TORCH_INTERNAL_ASSERT(false, "unexpected layout");
  }
}

// TODO: Make this accept options instead of dispatch key
void check_legacy_ctor_device(c10::DispatchKey dispatch_key, c10::optional<Device> device) {
  if (device.has_value()) {
    TORCH_CHECK(dispatchKeyToDeviceType(dispatch_key) == device.value().type(),
             "legacy constructor expects device type: ", dispatchKeyToDeviceType(dispatch_key),
             " but device type: ", device.value().type(), " was passed");
  }
}

enum class CtorOrNew {
  BASE_CTOR,
  CTOR,
  NEW,
};

Tensor legacy_sparse_tensor_generic_ctor_new(c10::DispatchKey dispatch_key, at::ScalarType scalar_type, PyObject* args, PyObject* kwargs, CtorOrNew ctor_or_new) {
  auto options = dispatchKeyToTensorOptions(dispatch_key);
  static PythonArgParser parser({
    "new(*, Device? device=None)",
    "new(*, int64_t cdata)|hidden",
    "new(Tensor indices, Tensor values, *, Device? device=None)",
    "new(Tensor indices, Tensor values, IntArrayRef size, *, Device? device=None)",
    "new(IntArrayRef size, *, Device? device=None)",
  });
  if (ctor_or_new == CtorOrNew::NEW) check_base_legacy_new(dispatch_key, c10::kSparse);
  ParsedArgs<4> parsed_args;
  auto r = parser.parse(args, kwargs, parsed_args);
  if (r.idx == 0) {
    auto deviceOptional = r.deviceOptional(0);
    check_legacy_ctor_device(dispatch_key, deviceOptional);
    return at::empty({0}, build_options(options, scalar_type, deviceOptional));
  } else if (r.idx == 1) {
    auto cdata = reinterpret_cast<void*>(r.toInt64(0));
    return at::unsafeTensorFromTH(cdata, true);
  } else if (r.idx == 2) {
    // Note: this signature doesn't have a dtype, even though it has a device; it probably shouldn't
    // have a device (we should infer it).
    auto deviceOptional = r.deviceOptional(2);
    check_legacy_ctor_device(dispatch_key, deviceOptional);
    at::OptionalDeviceGuard device_guard(deviceOptional);
    return at::sparse_coo_tensor(r.tensor(0), r.tensor(1));
  } else if (r.idx == 3) {
    // Note: this signature doesn't have a dtype, even though it has a device; it probably shouldn't
    // have a device (we should infer it).
    auto deviceOptional = r.deviceOptional(3);
    check_legacy_ctor_device(dispatch_key, deviceOptional);
    at::OptionalDeviceGuard device_guard(deviceOptional);
    return at::sparse_coo_tensor(r.tensor(0), r.tensor(1), r.intlist(2));
  } else if (r.idx == 4) {
    PyObject* arg = r.pyobject(0);
    auto deviceOptional = r.deviceOptional(1);
    check_legacy_ctor_device(dispatch_key, deviceOptional);
    if (!THPSize_Check(arg) && PyTuple_GET_SIZE(args) >= 1 && arg == PyTuple_GET_ITEM(args, 0)) {
      // new(sequence) binds to this signature but should be treated differently
      // unless the sequences is a torch.Size
      if (ctor_or_new == CtorOrNew::CTOR) {
        throw TypeError("torch.SparseTensor(sequence) only accepts sizes.  Please use torch.sparse_coo_tensor() " \
                        "or construct a strided tensor and convert it to sparse via to_sparse.");
      } else {
        throw TypeError("SparseTensor.new(sequence) only accepts sizes.  Please use torch.sparse_coo_tensor() " \
                        "or construct a strided tensor and convert it to sparse via to_sparse.");
      }
    }
    return new_with_sizes(options, scalar_type, r.deviceOptional(1), r.intlist(0));
  }
  throw std::runtime_error("new(): invalid arguments");
}

Tensor legacy_sparse_tensor_ctor(c10::DispatchKey dispatch_key, at::ScalarType scalar_type, PyObject* args, PyObject* kwargs) {
  return legacy_sparse_tensor_generic_ctor_new(dispatch_key, scalar_type, args, kwargs, CtorOrNew::CTOR);
}

Tensor legacy_sparse_tensor_new(c10::DispatchKey dispatch_key, at::ScalarType scalar_type, PyObject* args, PyObject* kwargs) {
  return legacy_sparse_tensor_generic_ctor_new(dispatch_key, scalar_type, args, kwargs, CtorOrNew::NEW);
}

// NB: device_idx here is NOT a DeviceIndex, but index into PythonArgs
c10::TensorOptions typeIdWithDefault(PythonArgs& r, int64_t device_idx, c10::DispatchKey dispatch_key) {
  auto options = dispatchKeyToTensorOptions(dispatch_key);
  if (!r.isNone(device_idx)) {
    // TODO: This line doesn't seem to be exercised at all in tests
    options = options.device(r.device(device_idx).type());
  }
  return options;
}

} // namespace

Tensor legacy_tensor_generic_ctor_new(c10::DispatchKey dispatch_key, at::ScalarType scalar_type, PyObject* args, PyObject* kwargs, CtorOrNew ctor_or_new) {
  auto options = dispatchKeyToTensorOptions(dispatch_key);
  static PythonArgParser parser({
    "new(*, Device? device=None)",
    "new(Storage storage)",
    "new(*, int64_t cdata)|hidden",
    // This constructor is no longer legacy, it will also be usable for
    // subclass initialization
    "new(Tensor other)",
    "new(Tensor other, *, Device? device=None)|hidden",  // prevent Tensor matching with IntArrayRef, PyObject*
    "new(IntArrayRef size, *, Device? device=None)",
    "new(PyObject* data, *, Device? device=None)",
  });

  if (isSparse(dispatchKeyToBackend(dispatch_key))) {
    return legacy_sparse_tensor_generic_ctor_new(dispatch_key, scalar_type, args, kwargs, ctor_or_new);
  }

  if (ctor_or_new == CtorOrNew::NEW) check_base_legacy_new(dispatch_key, c10::kStrided);

  ParsedArgs<2> parsed_args;
  auto r = parser.parse(args, kwargs, parsed_args);
  if (r.idx == 0) {
    auto deviceOptional = r.deviceOptional(0);
    check_legacy_ctor_device(dispatch_key, deviceOptional);
    at::OptionalDeviceGuard device_guard(deviceOptional);
    return at::empty({0}, build_options(options, scalar_type));
  } else if (r.idx == 1) {
    at::ScalarType storage_scalar_type;
    bool is_typed_storage = false;
    at::Storage storage = r.storage(0, storage_scalar_type, is_typed_storage);
    if (storage_scalar_type != at::ScalarType::Undefined && is_typed_storage) {
      TORCH_CHECK(
        storage_scalar_type == scalar_type,
        "Expected a Storage of type ", scalar_type,
        " or an _UntypedStorage, but got type ", storage_scalar_type,
        " for argument 1 'storage'");
    }
    return new_with_storage(options, scalar_type, storage);
  } else if (r.idx == 2) {
    auto cdata = reinterpret_cast<void*>(r.toInt64(0));
    return at::unsafeTensorFromTH(cdata, true);
  } else if (r.idx == 3) {
    const auto& other = r.tensor(0);
    // BASE_CTOR (aka torch.Tensor) is now relaxed to accept any
    // dtype; previously it was "float" biased
    if (ctor_or_new != CtorOrNew::BASE_CTOR) {
      options = options.dtype(scalar_type);
      TORCH_CHECK_TYPE(other.options().type_equal(options), "expected ",
                       options, " (got ", other.options(), ")");
    }
    return other.alias();
  } else if (r.idx == 4) {
    if (ctor_or_new == CtorOrNew::CTOR || ctor_or_new == CtorOrNew::BASE_CTOR) {
      TORCH_CHECK(false, "Legacy tensor constructor of the form torch.Tensor(tensor, device=device) " \
                  "is not supported.  Use torch.tensor(...) or torch.as_tensor(...) instead.");
    } else {
      TORCH_CHECK(false, "Legacy tensor new of the form tensor.new(tensor, device=device) " \
                  "is not supported.  Use torch.as_tensor(...) instead.");
    }
  } else if (r.idx == 5) {
    PyObject* arg = r.pyobject(0);
    auto deviceOptional = r.deviceOptional(1);
    check_legacy_ctor_device(dispatch_key, deviceOptional);
    if (!THPSize_Check(arg) && PyTuple_GET_SIZE(args) >= 1 && arg == PyTuple_GET_ITEM(args, 0)) {
      // new(sequence) binds to this signature but should be treated differently
      // unless the sequences is a torch.Size
      return legacy_new_from_sequence(options, scalar_type, deviceOptional, r.pyobject(0));
    }
    return new_with_sizes(options, scalar_type, r.deviceOptional(1), r.intlist(0));
  } else if (r.idx == 6) {
    auto deviceOptional = r.deviceOptional(1);
    check_legacy_ctor_device(dispatch_key, deviceOptional);
    return legacy_new_from_sequence(options, scalar_type, deviceOptional, r.pyobject(0));
  }
  throw std::runtime_error("new(): invalid arguments");
}

// Handles ONLY torch.Tensor
// Unlike the legacy dtype/device specialized constructors, this one is
// relaxed to accept any device/dtype input tensor (even if it doesn't
// match the default)
Tensor base_tensor_ctor(PyObject* args, PyObject* kwargs) {
  return legacy_tensor_generic_ctor_new(
    torch::tensors::get_default_dispatch_key(),
    torch::tensors::get_default_scalar_type(),
    args, kwargs, CtorOrNew::BASE_CTOR
  );
}

// Handles calls like torch.DoubleTensor, torch.cuda.FloatTensor,
// torch.sparse.FloatTensor, etc.
Tensor legacy_tensor_ctor(c10::DispatchKey dispatch_key, at::ScalarType scalar_type, PyObject* args, PyObject* kwargs) {
  return legacy_tensor_generic_ctor_new(dispatch_key, scalar_type, args, kwargs, CtorOrNew::CTOR);
}

// Handles tensor.new(...)
Tensor legacy_tensor_new(c10::DispatchKey dispatch_key, at::ScalarType scalar_type, PyObject* args, PyObject* kwargs) {
  return legacy_tensor_generic_ctor_new(dispatch_key, scalar_type, args, kwargs, CtorOrNew::NEW);
}

Tensor indexing_tensor_from_data(
    c10::TensorOptions options,
    at::ScalarType scalar_type,
    c10::optional<Device> device,
    PyObject* data) {
  // Specific to tensor indexing, converts an indexing list to an
  // indexing tensor (type Byte or Long)
  ScalarType inferred_scalar_type = infer_scalar_type(data);
  if (inferred_scalar_type == ScalarType::Byte || inferred_scalar_type == ScalarType::Bool) {
    return internal_new_from_data(options, inferred_scalar_type, device, data,
                                  /*copy_variables=*/false, /*copy_numpy=*/false,
                                  /*type_inference=*/false);
  } else {
    return internal_new_from_data(options, scalar_type, device, data,
                                  /*copy_variables=*/false, /*copy_numpy=*/false,
                                  /*type_inference=*/false);
  }
}

template <c10::Layout layout>
Tensor sparse_compressed_tensor_ctor_template(c10::DispatchKey dispatch_key, at::ScalarType scalar_type, PythonArgs& r) {
  TORCH_INTERNAL_ASSERT(!isSparseCsr(dispatchKeyToBackend(dispatch_key)));
  TORCH_INTERNAL_ASSERT(!isSparse(dispatchKeyToBackend(dispatch_key)));
  enum {
        ARG_COMPRESSED_INDICES = 0,
        ARG_PLAIN_INDICES,
        ARG_VALUES,
        ARG_SIZE,
        ARG_TYPE,
        ARG_LAYOUT,
        ARG_DEVICE,
        ARG_PIN_MEMORY,
        ARG_REQUIRES_GRAD,
        ARGS_COUNT
  };
  enum {
        ARG_VALUES1 = ARG_VALUES,
        ARG_TYPE1,
        ARG_LAYOUT1,
        ARG_DEVICE1,
        ARG_PIN_MEMORY1,
        ARG_REQUIRES_GRAD1,
        ARGS_COUNT1
  };
  const std::string layout_name = (layout == c10::kDummyLayout ? "compressed" : at::sparse_csr::layoutToString(layout, /*upper=*/false, /*lower=*/true));
  auto safe_get_attr_string = [](PyObject *o, const char *attr_name) -> PyObject* {
    // Clear error indicator if attribute does not exists.
    // Otherwise subsequent Python C API calls might return bogus values.
    // See https://github.com/pytorch/pytorch/issues/58520 for more details
    auto rc = PyObject_GetAttrString(o, attr_name);
    if (!rc) {
      if (!PyErr_ExceptionMatches(PyExc_AttributeError)) {
        throw python_error();
      }
      // Warning: a wrong attribute error may be suppressed here
      PyErr_Clear();
    }
    return rc;
  };
  THPObjectPtr compressed_indices_dtype_attr(safe_get_attr_string(r.pyobject(ARG_COMPRESSED_INDICES), "dtype"));
  THPObjectPtr plain_indices_dtype_attr(safe_get_attr_string(r.pyobject(ARG_PLAIN_INDICES), "dtype"));
  at::ScalarType compressed_indices_scalar_type = compressed_indices_dtype_attr ? reinterpret_cast<THPDtype*>(
    compressed_indices_dtype_attr.get())->scalar_type : kInt;
  at::ScalarType plain_indices_scalar_type = plain_indices_dtype_attr ? reinterpret_cast<THPDtype*>(
    plain_indices_dtype_attr.get())->scalar_type : kInt;

  if (r.idx == 0) {
    bool type_inference = r.isNone(ARG_TYPE);
    const auto inferred_options = typeIdWithDefault(r, ARG_DEVICE, dispatch_key);
    const auto inferred_scalar_type = r.scalartypeWithDefault(ARG_TYPE, scalar_type);
    at::OptionalDeviceGuard device_guard(r.deviceOptional(ARG_DEVICE));

    Tensor values = internal_new_from_data(inferred_options, inferred_scalar_type, r.deviceOptional(ARG_DEVICE),
                                           r.pyobject(ARG_VALUES), /*copy_variables=*/false, /*copy_numpy=*/true,
                                           /*type_inference=*/type_inference);
    Tensor compressed_indices =  internal_new_from_data(values.options(),
      compressed_indices_scalar_type, r.deviceOptional(ARG_DEVICE), r.pyobject(ARG_COMPRESSED_INDICES),
      /*copy_variables=*/false, /*copy_numpy=*/true,
      /*type_inference=*/true);
    Tensor plain_indices = internal_new_from_data(values.options(),
      plain_indices_scalar_type, r.deviceOptional(ARG_DEVICE), r.pyobject(ARG_PLAIN_INDICES),
      /*copy_variables=*/false, /*copy_numpy=*/true,
      /*type_inference=*/true);
    c10::Layout layout_ = (layout == c10::kDummyLayout ? r.layoutOptional(ARG_LAYOUT).value_or(c10::kDummyLayout) : layout);
    return at::sparse_compressed_tensor(compressed_indices, plain_indices, values, r.intlist(ARG_SIZE),
                                 values.options().layout(layout_)).set_requires_grad(r.toBool(ARG_REQUIRES_GRAD));
  } else if (r.idx == 1) {
    bool type_inference = r.isNone(ARG_TYPE1);
    const auto inferred_options = typeIdWithDefault(r, ARG_DEVICE1, dispatch_key);
    const auto inferred_scalar_type = r.scalartypeWithDefault(ARG_TYPE1, scalar_type);
    at::OptionalDeviceGuard device_guard(r.deviceOptional(ARG_DEVICE1));

    Tensor values = internal_new_from_data(inferred_options, inferred_scalar_type, r.deviceOptional(ARG_DEVICE1),
                                           r.pyobject(ARG_VALUES), /*copy_variables=*/false, /*copy_numpy=*/true,
                                           /*type_inference=*/type_inference);
    Tensor compressed_indices = internal_new_from_data(values.options(),
      compressed_indices_scalar_type, r.deviceOptional(ARG_DEVICE1),
      r.pyobject(ARG_COMPRESSED_INDICES), /*copy_variables=*/false, /*copy_numpy=*/true,
      /*type_inference=*/true);
    Tensor plain_indices = internal_new_from_data(values.options(), plain_indices_scalar_type, r.deviceOptional(ARG_DEVICE1),
      r.pyobject(ARG_PLAIN_INDICES), /*copy_variables=*/false, /*copy_numpy=*/true,
      /*type_inference=*/true);
    c10::Layout layout_ = (layout == c10::kDummyLayout ? r.layoutOptional(ARG_LAYOUT1).value_or(c10::kDummyLayout) : layout);
    return at::sparse_compressed_tensor(compressed_indices, plain_indices, values,
                                 values.options().layout(layout_)).set_requires_grad(r.toBool(ARG_REQUIRES_GRAD1));
  }
  throw std::runtime_error("sparse_" + layout_name + "_tensor(): invalid arguments");
}

Tensor sparse_compressed_tensor_ctor(c10::DispatchKey dispatch_key, at::ScalarType scalar_type, PythonArgs& r) {
  return sparse_compressed_tensor_ctor_template<c10::kDummyLayout>(dispatch_key, scalar_type, r);
}

Tensor sparse_csr_tensor_ctor(c10::DispatchKey dispatch_key, at::ScalarType scalar_type, PythonArgs& r) {
  return sparse_compressed_tensor_ctor_template<c10::kSparseCsr>(dispatch_key, scalar_type, r);
}

Tensor sparse_csc_tensor_ctor(c10::DispatchKey dispatch_key, at::ScalarType scalar_type, PythonArgs& r) {
  return sparse_compressed_tensor_ctor_template<c10::kSparseCsc>(dispatch_key, scalar_type, r);
}

Tensor sparse_bsr_tensor_ctor(c10::DispatchKey dispatch_key, at::ScalarType scalar_type, PythonArgs& r) {
  return sparse_compressed_tensor_ctor_template<c10::kSparseBsr>(dispatch_key, scalar_type, r);
}

Tensor sparse_bsc_tensor_ctor(c10::DispatchKey dispatch_key, at::ScalarType scalar_type, PythonArgs& r) {
  return sparse_compressed_tensor_ctor_template<c10::kSparseBsc>(dispatch_key, scalar_type, r);
}

template <c10::Layout required_layout>
Tensor _sparse_compressed_tensor_unsafe_ctor_template(c10::DispatchKey dispatch_key, at::ScalarType scalar_type, PythonArgs& r) {
  TORCH_INTERNAL_ASSERT(!isSparseCsr(dispatchKeyToBackend(dispatch_key)));
  TORCH_INTERNAL_ASSERT(!isSparse(dispatchKeyToBackend(dispatch_key)));
  enum {
        ARG_COMPRESSED_INDICES = 0,
        ARG_PLAIN_INDICES,
        ARG_VALUES,
        ARG_SIZE,
        ARG_TYPE,
        ARG_LAYOUT,
        ARG_DEVICE = (required_layout == c10::Layout::Unspecified ? ARG_LAYOUT + 1: ARG_LAYOUT),
        ARG_REQUIRES_GRAD,
        ARGS_COUNT
  };
  bool type_inference = r.isNone(ARG_TYPE);
  const auto inferred_options = typeIdWithDefault(r, ARG_DEVICE, dispatch_key);
  const auto inferred_scalar_type = r.scalartypeWithDefault(ARG_TYPE, scalar_type);
  at::OptionalDeviceGuard device_guard(r.deviceOptional(ARG_DEVICE));
  Tensor values = internal_new_from_data(inferred_options, inferred_scalar_type, r.deviceOptional(ARG_DEVICE), r.pyobject(ARG_VALUES),
                                         /*copy_variables=*/false, /*copy_numpy=*/true,
                                         /*type_inference=*/type_inference);

  Tensor compressed_indices = internal_new_from_data(values.options(), kInt, r.deviceOptional(ARG_DEVICE), r.pyobject(ARG_COMPRESSED_INDICES),
                                          /*copy_variables=*/false, /*copy_numpy=*/true,
                                          /*type_inference=*/true);

  Tensor plain_indices = internal_new_from_data(values.options(), kInt, r.deviceOptional(ARG_DEVICE), r.pyobject(ARG_PLAIN_INDICES),
                                          /*copy_variables=*/false, /*copy_numpy=*/true,
                                          /*type_inference=*/true);
  c10::Layout layout_ = (required_layout == c10::Layout::Unspecified ? r.layoutOptional(ARG_LAYOUT).value_or(required_layout) : required_layout);
  return at::_sparse_compressed_tensor_unsafe(compressed_indices, plain_indices, values, r.intlist(ARG_SIZE),
                                              values.options().layout(layout_)).set_requires_grad(r.toBool(ARG_REQUIRES_GRAD));
}

Tensor _sparse_compressed_tensor_unsafe_ctor(c10::DispatchKey dispatch_key, at::ScalarType scalar_type, PythonArgs& r) {
  return _sparse_compressed_tensor_unsafe_ctor_template<c10::Layout::Unspecified>(dispatch_key, scalar_type, r);
}

Tensor _sparse_csr_tensor_unsafe_ctor(c10::DispatchKey dispatch_key, at::ScalarType scalar_type, PythonArgs& r) {
  return _sparse_compressed_tensor_unsafe_ctor_template<c10::kSparseCsr>(dispatch_key, scalar_type, r);
}

Tensor _sparse_csc_tensor_unsafe_ctor(c10::DispatchKey dispatch_key, at::ScalarType scalar_type, PythonArgs& r) {
  return _sparse_compressed_tensor_unsafe_ctor_template<c10::kSparseCsc>(dispatch_key, scalar_type, r);
}

Tensor _sparse_bsr_tensor_unsafe_ctor(c10::DispatchKey dispatch_key, at::ScalarType scalar_type, PythonArgs& r) {
  return _sparse_compressed_tensor_unsafe_ctor_template<c10::kSparseBsr>(dispatch_key, scalar_type, r);
}

Tensor _sparse_bsc_tensor_unsafe_ctor(c10::DispatchKey dispatch_key, at::ScalarType scalar_type, PythonArgs& r) {
  return _sparse_compressed_tensor_unsafe_ctor_template<c10::kSparseBsc>(dispatch_key, scalar_type, r);
}

// Note [Ensuring sparse values and indices match devices]
// ~~~~~~~~~~~~~~~~~~~~~~~~~~~~~~~~~~~~~~~~~~~~~~~~~~~~~~~
// In all places where we construct indices, we read out options from values
// (rather than use inferred_options).  Why?  This handles the case when
// values is a CUDA tensor, but indices is a non-Tensor value (and the device
// argument is not set).  Example:
//
//  torch.sparse_coo_tensor(([0, 1],), self.empty(2, 0).cuda(), (4, 0))
//
// Sparse tensors require both indices and values to live on the same device.
// If values lives on CUDA, we can infer where the indices should live, and
// should accept even ordinary index sequences (and just make sure we write them
// into the correct device).  values is the ONLY way we know that the index
// tensor should go to CUDA, so we have to get the information in somehow.
//
// This code is kind of jank.  For one, the dtype in options is silently ignored
// by internal_new_from_data.  Also, in classic janky code style, it used to
// not work quite right: if values lives on "cuda:1", before all we said was
// "this needs to be CUDA" and indices would be allocated on the wrong tensor.
// Options is more right and gets this correct.

Tensor sparse_coo_tensor_ctor(
    c10::DispatchKey dispatch_key,
    at::ScalarType scalar_type,
    PythonArgs& r) {
  TORCH_INTERNAL_ASSERT(!isSparse(dispatchKeyToBackend(dispatch_key)));
  TORCH_INTERNAL_ASSERT(!isSparseCsr(dispatchKeyToBackend(dispatch_key)));
  if (r.idx == 0) {
    bool type_inference = r.isNone(2);
    const auto inferred_options = typeIdWithDefault(r, 3, dispatch_key);
    const auto inferred_scalar_type = r.scalartypeWithDefault(2, scalar_type);
    at::OptionalDeviceGuard device_guard(r.deviceOptional(3));
    // if no dtype provided, infer type based on value type.
    Tensor values = internal_new_from_data(inferred_options, inferred_scalar_type, r.deviceOptional(3), r.pyobject(1),
                                           /*copy_variables=*/false, /*copy_numpy=*/true,
                                           /*type_inference=*/type_inference);
    // See Note [Ensuring sparse values and indices match devices]
    Tensor indices = internal_new_from_data(values.options(), kLong, r.deviceOptional(3), r.pyobject(0),
                                            /*copy_variables=*/false, /*copy_numpy=*/true,
                                            /*type_inference=*/false);
    return at::sparse_coo_tensor(indices, values, values.options().layout(at::kSparse)).set_requires_grad(r.toBool(4));
  } else if (r.idx == 1) {
    bool type_inference = r.isNone(3);
    const auto inferred_options = typeIdWithDefault(r, 4, dispatch_key);
    const auto inferred_scalar_type = r.scalartypeWithDefault(3, scalar_type);
    at::OptionalDeviceGuard device_guard(r.deviceOptional(4));
    Tensor values = internal_new_from_data(inferred_options, inferred_scalar_type, r.deviceOptional(4), r.pyobject(1),
                                           /*copy_variables=*/false, /*copy_numpy=*/true,
                                           /*type_inference=*/type_inference);
    // See Note [Ensuring sparse values and indices match devices]
    Tensor indices = internal_new_from_data(values.options(), kLong, r.deviceOptional(4), r.pyobject(0),
                                            /*copy_variables=*/false, /*copy_numpy=*/true,
                                            /*type_inference=*/false);
    return at::sparse_coo_tensor(indices, values, r.intlist(2), values.options().layout(at::kSparse)).set_requires_grad(r.toBool(5));
  } else if (r.idx == 2) {
    const auto inferred_options = typeIdWithDefault(r, 2, dispatch_key);
    const auto inferred_scalar_type = r.scalartypeWithDefault(1, scalar_type);
    at::OptionalDeviceGuard device_guard(r.deviceOptional(2));
    return at::sparse_coo_tensor(r.intlist(0), inferred_options.dtype(inferred_scalar_type).layout(at::kSparse)).set_requires_grad(r.toBool(3));
  }
  throw std::runtime_error("sparse_coo_tensor(): invalid arguments");
}

Tensor _sparse_coo_tensor_unsafe_ctor(
    c10::DispatchKey dispatch_key,
    at::ScalarType scalar_type,
    PythonArgs& r) {
  TORCH_INTERNAL_ASSERT(!isSparse(dispatchKeyToBackend(dispatch_key)));
  TORCH_INTERNAL_ASSERT(!isSparseCsr(dispatchKeyToBackend(dispatch_key)));
  enum {
    ARG_INDICES = 0,
    ARG_VALUES,
    ARG_SIZE,
    ARG_TYPE,
    ARG_DEVICE,
    ARG_REQUIRES_GRAD,
    ARGS_COUNT
  };
  bool type_inference = r.isNone(ARG_TYPE);
  const auto inferred_options = typeIdWithDefault(r, ARG_DEVICE, dispatch_key);
  const auto inferred_scalar_type = r.scalartypeWithDefault(ARG_TYPE, scalar_type);
  at::OptionalDeviceGuard device_guard(r.deviceOptional(ARG_DEVICE));
  Tensor values = internal_new_from_data(inferred_options, inferred_scalar_type, r.deviceOptional(ARG_DEVICE), r.pyobject(ARG_VALUES),
                                         /*copy_variables=*/false, /*copy_numpy=*/true,
                                         /*type_inference=*/type_inference);
  // See Note [Ensuring sparse values and indices match devices]
  Tensor indices = internal_new_from_data(values.options(), kLong, r.deviceOptional(ARG_DEVICE), r.pyobject(ARG_INDICES),
                                          /*copy_variables=*/false, /*copy_numpy=*/true,
                                          /*type_inference=*/false);
  return at::_sparse_coo_tensor_unsafe(indices, values, r.intlist(ARG_SIZE), values.options().layout(at::kSparse)).set_requires_grad(r.toBool(ARG_REQUIRES_GRAD));
}

void _validate_sparse_coo_tensor_args(c10::DispatchKey dispatch_key, at::ScalarType scalar_type, PyObject* args, PyObject* kwargs) {
  auto options = dispatchKeyToTensorOptions(dispatch_key);
  static PythonArgParser parser({
    "_validate_sparse_coo_tensor(PyObject* indices, PyObject* values, IntArrayRef size)",
  });

  ParsedArgs<3> parsed_args;
  auto r = parser.parse(args, kwargs, parsed_args);
  Tensor values = internal_new_from_data(
      options, scalar_type, c10::nullopt, r.pyobject(1),
      /*copy_variables=*/false, /*copy_numpy=*/true, /*type_inference=*/true);
  // See Note [Ensuring sparse values and indices match devices]
  Tensor indices = internal_new_from_data(
      values.options(), kLong, c10::nullopt, r.pyobject(0),
      /*copy_variables=*/false, /*copy_numpy=*/true, /*type_inference=*/false);
  at::native::_validate_sparse_coo_tensor_args(indices, values, r.intlist(2));
}

void _validate_sparse_compressed_tensor_args(c10::DispatchKey dispatch_key, at::ScalarType scalar_type, PyObject* args, PyObject* kwargs) {
  auto options = dispatchKeyToTensorOptions(dispatch_key);
  enum {
    ARG_CROW_INDICES = 0,
    ARG_COL_INDICES,
    ARG_VALUES,
    ARG_SIZE,
    ARG_LAYOUT,
    ARGS_COUNT
  };
<<<<<<< HEAD
=======

  const std::string signature = "_validate_sparse_compressed_tensor(PyObject* compressed_indices, PyObject* plain_indices, PyObject* values, IntArrayRef size, Layout layout)";
  static PythonArgParser parser({signature});

  ParsedArgs<ARGS_COUNT> parsed_args;
  auto r = parser.parse(args, kwargs, parsed_args);
  Tensor values = internal_new_from_data(
      options, scalar_type, c10::nullopt, r.pyobject(ARG_VALUES),
      /*copy_variables=*/false, /*copy_numpy=*/true, /*type_inference=*/true);
  // See Note [Ensuring sparse values and indices match devices]
  Tensor crow_indices = internal_new_from_data(
      values.options(), kInt, c10::nullopt, r.pyobject(ARG_CROW_INDICES),
      /*copy_variables=*/false, /*copy_numpy=*/true, /*type_inference=*/true);
  Tensor col_indices = internal_new_from_data(
      values.options(), kInt, c10::nullopt, r.pyobject(ARG_COL_INDICES),
      /*copy_variables=*/false, /*copy_numpy=*/true, /*type_inference=*/true);
  at::native::_validate_sparse_compressed_tensor_args(crow_indices, col_indices, values, r.intlist(ARG_SIZE), r.layout(ARG_LAYOUT));
}
>>>>>>> 5654e633

  const std::string signature = "_validate_sparse_compressed_tensor(PyObject* compressed_indices, PyObject* plain_indices, PyObject* values, IntArrayRef size, Layout layout)";
  static PythonArgParser parser({signature});

  ParsedArgs<ARGS_COUNT> parsed_args;
  auto r = parser.parse(args, kwargs, parsed_args);
  Tensor values = internal_new_from_data(
      options, scalar_type, c10::nullopt, r.pyobject(ARG_VALUES),
      /*copy_variables=*/false, /*copy_numpy=*/true, /*type_inference=*/true);
  // See Note [Ensuring sparse values and indices match devices]
  Tensor crow_indices = internal_new_from_data(
      values.options(), kInt, c10::nullopt, r.pyobject(ARG_CROW_INDICES),
      /*copy_variables=*/false, /*copy_numpy=*/true, /*type_inference=*/true);
  Tensor col_indices = internal_new_from_data(
      values.options(), kInt, c10::nullopt, r.pyobject(ARG_COL_INDICES),
      /*copy_variables=*/false, /*copy_numpy=*/true, /*type_inference=*/true);
  at::native::_validate_sparse_compressed_tensor_args(crow_indices, col_indices, values, r.intlist(ARG_SIZE), r.layout(ARG_LAYOUT));
}

template <c10::Layout layout>
void _validate_sparse_compressed_tensor_args_template(c10::DispatchKey dispatch_key, at::ScalarType scalar_type, PyObject* args, PyObject* kwargs) {
  auto options = dispatchKeyToTensorOptions(dispatch_key);
  enum {
    ARG_CROW_INDICES = 0,
    ARG_COL_INDICES,
    ARG_VALUES,
    ARG_SIZE,
    ARGS_COUNT
  };

  const std::string layout_name = at::sparse_csr::layoutToString(layout, /*upper=*/false, /*lower=*/true);
  const std::string c_name = at::sparse_csr::compressedIndicesName(layout);
  const std::string p_name = at::sparse_csr::plainIndicesName(layout);
  const std::string signature = "_validate_sparse_" + layout_name + "_tensor(PyObject* " + c_name + ", PyObject* " + p_name + ", PyObject* values, IntArrayRef size)";
  static PythonArgParser parser({signature});

  ParsedArgs<ARGS_COUNT> parsed_args;
  auto r = parser.parse(args, kwargs, parsed_args);
  Tensor values = internal_new_from_data(
      options, scalar_type, c10::nullopt, r.pyobject(ARG_VALUES),
      /*copy_variables=*/false, /*copy_numpy=*/true, /*type_inference=*/true);
  // See Note [Ensuring sparse values and indices match devices]
  Tensor crow_indices = internal_new_from_data(
      values.options(), kInt, c10::nullopt, r.pyobject(ARG_CROW_INDICES),
      /*copy_variables=*/false, /*copy_numpy=*/true, /*type_inference=*/true);
  Tensor col_indices = internal_new_from_data(
      values.options(), kInt, c10::nullopt, r.pyobject(ARG_COL_INDICES),
      /*copy_variables=*/false, /*copy_numpy=*/true, /*type_inference=*/true);
  at::native::_validate_sparse_compressed_tensor_args(crow_indices, col_indices, values, r.intlist(ARG_SIZE), layout);
}

void _validate_sparse_csr_tensor_args(c10::DispatchKey dispatch_key, at::ScalarType scalar_type, PyObject* args, PyObject* kwargs) {
  _validate_sparse_compressed_tensor_args_template<c10::kSparseCsr>(dispatch_key, scalar_type, args, kwargs);
}

void _validate_sparse_csc_tensor_args(c10::DispatchKey dispatch_key, at::ScalarType scalar_type, PyObject* args, PyObject* kwargs) {
  _validate_sparse_compressed_tensor_args_template<c10::kSparseCsc>(dispatch_key, scalar_type, args, kwargs);
}

void _validate_sparse_bsr_tensor_args(c10::DispatchKey dispatch_key, at::ScalarType scalar_type, PyObject* args, PyObject* kwargs) {
  _validate_sparse_compressed_tensor_args_template<c10::kSparseBsr>(dispatch_key, scalar_type, args, kwargs);
}

void _validate_sparse_bsc_tensor_args(c10::DispatchKey dispatch_key, at::ScalarType scalar_type, PyObject* args, PyObject* kwargs) {
  _validate_sparse_compressed_tensor_args_template<c10::kSparseBsc>(dispatch_key, scalar_type, args, kwargs);
}

Tensor tensor_ctor(
    c10::DispatchKey dispatch_key,
    at::ScalarType scalar_type,
    PythonArgs& r) {
  if (r.idx == 0) {
    PyObject* data = r.pyobject(0);
    if (THPVariable_Check(data)) {
      auto ret = PyErr_WarnEx(PyExc_UserWarning,
        "To copy construct from a tensor, it is recommended to use sourceTensor.clone().detach() "
        "or sourceTensor.clone().detach().requires_grad_(True), rather than torch.tensor(sourceTensor).", 1);
      if (ret != 0) throw python_error();
    }

    bool type_inference = r.isNone(1);
    bool pin_memory = r.toBool(3);
    bool args_requires_grad = r.toBool(4);
    auto new_tensor = internal_new_from_data(
               typeIdWithDefault(r, 2, dispatch_key),
               r.scalartypeWithDefault(1, scalar_type),
               r.deviceOptional(2),
               data,
               /*copy_variables=*/true,
               /*copy_numpy=*/true,
               /*type_inference=*/type_inference,
               pin_memory);
    auto names = r.toDimnameListOptional(5);
    if (names) {
      at::namedinference::propagate_names(new_tensor, *names, /*validate_names=*/true);
    }
    new_tensor.detach_(); // ensure new_tensor a leaf node
    new_tensor.set_requires_grad(args_requires_grad);
    return new_tensor;
  }
  throw std::runtime_error("tensor(): invalid arguments");
}

Tensor as_tensor(
    c10::DispatchKey dispatch_key,
    at::ScalarType scalar_type,
    PythonArgs& r) {
  // TODO: add requires_grad once we decide on semantics for sharing data.
  if (r.idx == 0) {
    bool type_inference = r.isNone(1);
    return internal_new_from_data(
        typeIdWithDefault(r, 2, dispatch_key),
        r.scalartypeWithDefault(1, scalar_type),
        r.deviceOptional(2),
        r.pyobject(0),
        /*copy_variables=*/false,
        /*copy_numpy=*/false,
        /*type_inference=*/type_inference);
  }
  throw std::runtime_error("tensor(): invalid arguments");
}

Tensor new_tensor(c10::DispatchKey dispatch_key, at::ScalarType scalar_type, PyObject* args, PyObject* kwargs) {
  static PythonArgParser parser({
    "new_tensor(PyObject* data, *, ScalarType dtype=None, Device? device=None, bool requires_grad=False)",
  });

  ParsedArgs<4> parsed_args;
  auto r = parser.parse(args, kwargs, parsed_args);
  if (r.idx == 0) {
    PyObject* data = r.pyobject(0);
    if (THPVariable_Check(data)) {
      auto ret = PyErr_WarnEx(PyExc_UserWarning,
        "To copy construct from a tensor, it is recommended to use sourceTensor.clone().detach() "
        "or sourceTensor.clone().detach().requires_grad_(True), rather than tensor.new_tensor(sourceTensor).", 1);
      if (ret != 0) throw python_error();
    }

    bool args_requires_grad = r.toBool(3);
    auto new_tensor = new_from_data_copy(
               typeIdWithDefault(r, 2, dispatch_key),
               r.scalartypeWithDefault(1, scalar_type),
               r.deviceOptional(2),
               data);
    new_tensor.detach_(); // ensure new_tensor a leaf node
    new_tensor.set_requires_grad(args_requires_grad);
    return new_tensor;
  }
  throw std::runtime_error("new_tensor(): invalid arguments");
}

Tensor tensor_frombuffer(PyObject* buffer, ScalarType dtype, int64_t count, int64_t offset, bool requires_grad) {
  auto elsize = at::elementSize(dtype);
  size_t actual_count = 0;

  Py_buffer view;
  if (PyObject_GetBuffer(buffer, &view, PyBUF_WRITABLE) < 0) {
    TORCH_CHECK(
        PyObject_GetBuffer(buffer, &view, PyBUF_SIMPLE) >= 0,
        "could not retrieve buffer from object");
    TORCH_WARN_ONCE(
        "The given buffer is not writable, and PyTorch does "
        "not support non-writable tensors. This means you can write to the "
        "underlying (supposedly non-writable) buffer using the tensor. "
        "You may want to copy the buffer to protect its data or make it writable "
        "before converting it to a tensor. This type of warning will be "
        "suppressed for the rest of this program.");
    PyErr_Clear();
  }

  Py_INCREF(view.obj);
  THPObjectPtr obj(view.obj);

  auto len = view.len;
  auto buf = view.buf;
  PyBuffer_Release(&view);

  TORCH_CHECK_VALUE(
      len > 0 && count != 0,
      "both buffer length (", len, ") and count (", count, ") must not be 0");
  TORCH_CHECK_VALUE(
      offset >= 0 && offset < len,
      "offset (", offset, " bytes) must be non-negative and no greater than "
      "buffer length (", len, " bytes) minus 1");
  TORCH_CHECK_VALUE(
      count > 0 || (len - offset) % elsize == 0,
      "buffer length (", len - offset, " bytes) after offset (", offset, " bytes) "
      "must be a multiple of element size (", elsize, ")");

  if (count < 0) {
    actual_count = (len - offset) / elsize;
  } else {
    actual_count = static_cast<size_t>(count);
  }

  TORCH_CHECK_VALUE(
      static_cast<size_t>(offset) + actual_count * elsize <= static_cast<size_t>(len),
      "requested buffer length (", actual_count, " * ", elsize, " bytes) "
      "after offset (", offset, " bytes) must not be greater than actual "
      "buffer length (", len, " bytes)");

  auto offset_buf = static_cast<char*>(buf) + offset;
  auto options = TensorOptions()
      .dtype(dtype)
      .device(c10::kCPU);

  auto tensor = at::for_blob(offset_buf, static_cast<int64_t>(actual_count))
                    .options(options)
                    .deleter([obj = obj.release()](void*) {
                      pybind11::gil_scoped_acquire gil;
                      Py_DECREF(obj);
                    })
                    .make_tensor();
  tensor.set_requires_grad(requires_grad);
  return tensor;
}

Tensor tensor_fromDLPack(PyObject *data) {
  DLManagedTensor * dlMTensor = (DLManagedTensor *)PyCapsule_GetPointer(data, "dltensor");
  TORCH_CHECK(dlMTensor,
    "from_dlpack received an invalid capsule. "
    "Note that DLTensor capsules can be consumed only once, "
    "so you might have already constructed a tensor from it once.");

  // atensor steals the ownership of the underlying storage. It also passes a
  // destructor function that will be called when the underlying storage goes
  // out of scope. When the destructor is called, the dlMTensor is destructed too.
  auto atensor = at::fromDLPack(dlMTensor);

  // Make sure this capsule will never be used again.
  PyCapsule_SetName(data, "used_dltensor");

  // It is possible that the call to at::fromDLPack is the very first
  // call to create a Tensor in PyTorch. If so, then _lazy_init has
  // not been called, and the attempt to call createPyObject will fail
  // because cuda ATen types have not been registered in Python yet.
  // so if we have a cuda tensor, then we need to make sure
  // we have called _lazy_init here
  if(atensor.is_cuda()) {
    py::module::import("torch.cuda").attr("init")();
  }
  return atensor;
}

Tensor asarray(
    PyObject* obj,
    c10::optional<ScalarType> dtype,
    c10::optional<Device> device,
    c10::optional<bool> copy,
    bool requires_grad) {
  Tensor tensor;

  bool force_copy = copy.value_or(false);
  bool force_alias = !copy.value_or(true);
  bool should_warn_numpy_not_writable = false;

  auto dtype_unwrapped =
      dtype.value_or(torch::tensors::get_default_scalar_type());

  // Check whether 'obj' is a 'Tensor'
  if (THPVariable_Check(obj)) {
    tensor = THPVariable_Unpack(obj);
  }

#ifdef USE_NUMPY
  // Check whether 'obj' is a NumPy Array
  if (is_numpy_available() && PyArray_Check(obj)) {
    tensor = tensor_from_numpy(obj, /*warn_if_not_writeable=*/false);
    should_warn_numpy_not_writable = !PyArray_ISWRITEABLE((PyArrayObject*) obj);
  }
#endif

  // Check whether 'obj' is a 'DLPack' capsule
  if (!tensor.defined() && PyCapsule_IsValid(obj, "dltensor") != 0) {
    tensor = tensor_fromDLPack(obj);
  }

  // Check whether 'obj' implements the buffer protocol
  if (!tensor.defined() && PyObject_CheckBuffer(obj) != 0) {
    tensor = tensor_frombuffer(obj, dtype_unwrapped, -1, 0, requires_grad);
  }

  if (tensor.defined()) {
    // Given an aliasable tensor, should we copy it?
    bool wrong_device = device.has_value() && device.value() != tensor.device();
    bool wrong_dtype =
        dtype.has_value() && dtype.value() != tensor.scalar_type();
    bool needs_copying = !copy.has_value() && (wrong_device || wrong_dtype);

    // Given a defined tensor, we copy it if either we have to (copy=True) or
    // if we need to (copy=None) because of mismatched device or dtype.
    if (force_copy || needs_copying) {
      if (wrong_device || wrong_dtype) {
        tensor = tensor.to(
            device.value_or(tensor.device()),
            dtype.value_or(tensor.scalar_type()));
      } else {
        tensor = tensor.clone();
      }
    } else {
      // If we are not copying, we have to check whther we have the tensor
      // in the right device, with the right dtype.
      TORCH_CHECK_VALUE(
          !wrong_device,
          "can't alias tensor from device '", tensor.device(),
          "' to '", device.value(), "'.");
      TORCH_CHECK_VALUE(
          !wrong_dtype,
          "can't alias tensor with dtype '", tensor.scalar_type(),
          "' into dtype '", dtype.value(), "'.");
      // If tensor is a NumPy Array view, we warn the user about non-writeable
      // arrays if this is the case.
      if (should_warn_numpy_not_writable) {
        warn_numpy_not_writeable();
      }
    }

    // Setting 'requires_grad' when the tensor is not a leaf does not work.
    // Whenever that happens, we have to use 'detach'.
    if (!tensor.is_leaf() && !requires_grad) {
      tensor = tensor.detach();
    } else {
      tensor.set_requires_grad(requires_grad);
    }
  } else {
    // Undefined tensor means it does not implement neither DLPack nor
    // the buffer protocol. Last case is a sequence, in which case we must
    // copy (copy can't be false).
    TORCH_CHECK_VALUE(
        !force_alias, "can't alias arbitrary sequence into a tensor.");

    // Make tensor from sequence, inferring its type, and then convert
    // it to the desired type.
    // Type inference is activated only if the dtype has not been specified.
    // Otherwise, we force the unwrapped dtype.
    tensor = internal_new_from_data(
        TensorOptions(), dtype_unwrapped, device, obj,
        /* copy_variables = */ false, /* copy_numpy = */ false, /* type_inference = */ !dtype.has_value());
    tensor.set_requires_grad(requires_grad);
  }

  return tensor;
}

}} // namespace torch::utils<|MERGE_RESOLUTION|>--- conflicted
+++ resolved
@@ -593,7 +593,7 @@
   }
 }
 
-template <c10::Layout layout>
+template <c10::Layout required_layout>
 Tensor sparse_compressed_tensor_ctor_template(c10::DispatchKey dispatch_key, at::ScalarType scalar_type, PythonArgs& r) {
   TORCH_INTERNAL_ASSERT(!isSparseCsr(dispatchKeyToBackend(dispatch_key)));
   TORCH_INTERNAL_ASSERT(!isSparse(dispatchKeyToBackend(dispatch_key)));
@@ -618,7 +618,9 @@
         ARG_REQUIRES_GRAD1,
         ARGS_COUNT1
   };
-  const std::string layout_name = (layout == c10::kDummyLayout ? "compressed" : at::sparse_csr::layoutToString(layout, /*upper=*/false, /*lower=*/true));
+  const std::string layout_name = (required_layout == c10::Layout::Unspecified
+                                   ? "compressed" :
+                                   at::sparse_csr::layoutToString(required_layout, /*upper=*/false, /*lower=*/true));
   auto safe_get_attr_string = [](PyObject *o, const char *attr_name) -> PyObject* {
     // Clear error indicator if attribute does not exists.
     // Otherwise subsequent Python C API calls might return bogus values.
@@ -657,7 +659,7 @@
       plain_indices_scalar_type, r.deviceOptional(ARG_DEVICE), r.pyobject(ARG_PLAIN_INDICES),
       /*copy_variables=*/false, /*copy_numpy=*/true,
       /*type_inference=*/true);
-    c10::Layout layout_ = (layout == c10::kDummyLayout ? r.layoutOptional(ARG_LAYOUT).value_or(c10::kDummyLayout) : layout);
+    c10::Layout layout_ = (required_layout == c10::Layout::Unspecified ? r.layoutOptional(ARG_LAYOUT).value_or(required_layout) : required_layout);
     return at::sparse_compressed_tensor(compressed_indices, plain_indices, values, r.intlist(ARG_SIZE),
                                  values.options().layout(layout_)).set_requires_grad(r.toBool(ARG_REQUIRES_GRAD));
   } else if (r.idx == 1) {
@@ -676,7 +678,7 @@
     Tensor plain_indices = internal_new_from_data(values.options(), plain_indices_scalar_type, r.deviceOptional(ARG_DEVICE1),
       r.pyobject(ARG_PLAIN_INDICES), /*copy_variables=*/false, /*copy_numpy=*/true,
       /*type_inference=*/true);
-    c10::Layout layout_ = (layout == c10::kDummyLayout ? r.layoutOptional(ARG_LAYOUT1).value_or(c10::kDummyLayout) : layout);
+    c10::Layout layout_ = (required_layout == c10::Layout::Unspecified ? r.layoutOptional(ARG_LAYOUT1).value_or(required_layout) : required_layout);
     return at::sparse_compressed_tensor(compressed_indices, plain_indices, values,
                                  values.options().layout(layout_)).set_requires_grad(r.toBool(ARG_REQUIRES_GRAD1));
   }
@@ -684,7 +686,7 @@
 }
 
 Tensor sparse_compressed_tensor_ctor(c10::DispatchKey dispatch_key, at::ScalarType scalar_type, PythonArgs& r) {
-  return sparse_compressed_tensor_ctor_template<c10::kDummyLayout>(dispatch_key, scalar_type, r);
+  return sparse_compressed_tensor_ctor_template<c10::Layout::Unspecified>(dispatch_key, scalar_type, r);
 }
 
 Tensor sparse_csr_tensor_ctor(c10::DispatchKey dispatch_key, at::ScalarType scalar_type, PythonArgs& r) {
@@ -878,27 +880,6 @@
     ARG_LAYOUT,
     ARGS_COUNT
   };
-<<<<<<< HEAD
-=======
-
-  const std::string signature = "_validate_sparse_compressed_tensor(PyObject* compressed_indices, PyObject* plain_indices, PyObject* values, IntArrayRef size, Layout layout)";
-  static PythonArgParser parser({signature});
-
-  ParsedArgs<ARGS_COUNT> parsed_args;
-  auto r = parser.parse(args, kwargs, parsed_args);
-  Tensor values = internal_new_from_data(
-      options, scalar_type, c10::nullopt, r.pyobject(ARG_VALUES),
-      /*copy_variables=*/false, /*copy_numpy=*/true, /*type_inference=*/true);
-  // See Note [Ensuring sparse values and indices match devices]
-  Tensor crow_indices = internal_new_from_data(
-      values.options(), kInt, c10::nullopt, r.pyobject(ARG_CROW_INDICES),
-      /*copy_variables=*/false, /*copy_numpy=*/true, /*type_inference=*/true);
-  Tensor col_indices = internal_new_from_data(
-      values.options(), kInt, c10::nullopt, r.pyobject(ARG_COL_INDICES),
-      /*copy_variables=*/false, /*copy_numpy=*/true, /*type_inference=*/true);
-  at::native::_validate_sparse_compressed_tensor_args(crow_indices, col_indices, values, r.intlist(ARG_SIZE), r.layout(ARG_LAYOUT));
-}
->>>>>>> 5654e633
 
   const std::string signature = "_validate_sparse_compressed_tensor(PyObject* compressed_indices, PyObject* plain_indices, PyObject* values, IntArrayRef size, Layout layout)";
   static PythonArgParser parser({signature});
