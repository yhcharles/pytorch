--- conflicted
+++ resolved
@@ -438,34 +438,7 @@
 
     parseConstants(consts_list, function.get());
 
-<<<<<<< HEAD
-    static const c10::QualifiedName classPrefix = "__torch__.torch.classes";
-    for (const auto& t : types_list) {
-      if (t.isString()) {
-        c10::QualifiedName qn(t.toStringRef());
-        if (classPrefix.isPrefixOf(qn)) {
-          auto classType = getCustomClass(qn.qualifiedName());
-          TORCH_CHECK(
-              classType,
-              "The implementation of class ",
-              qn.qualifiedName(),
-              " cannot be found.");
-          function->append_type(classType);
-        } else {
-          function->append_type(c10::parseType(t.toStringRef()));
-        }
-      } else {
-        TORCH_CHECK(
-            t.isTuple(),
-            "Custom type should be tuple, but recieve ",
-            t.tagKind());
-        auto tt = c10::parseCustomType(t);
-        function->append_type(tt);
-      }
-    }
-=======
     parseTypes(types_list, function.get());
->>>>>>> 3727baea
 
     function->set_register_size(register_size);
 
