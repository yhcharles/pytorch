#include <torch/csrc/jit/serialization/flatbuffer_serializer.h>

#include <ATen/ATen.h>
#include <c10/core/CPUAllocator.h>
#include <caffe2/serialize/versions.h>
#include <flatbuffers/flatbuffers.h>
#include <torch/csrc/jit/mobile/code.h>
#include <torch/csrc/jit/mobile/flatbuffer_loader.h>
#include <torch/csrc/jit/passes/inliner.h>
#include <torch/csrc/jit/runtime/instruction.h>
#include <torch/csrc/jit/serialization/export.h>
#include <string>

namespace torch {
namespace jit {

using flatbuffers::FlatBufferBuilder;
using mobile::serialization::CreateArg;
using mobile::serialization::CreateDebugInfo;
using mobile::serialization::CreateDict;
using mobile::serialization::CreateFunctionDirect;
using mobile::serialization::CreateIValue;
using mobile::serialization::CreateList;
using mobile::serialization::CreateModule;
using mobile::serialization::CreateObject;
using mobile::serialization::CreateOperator;
using mobile::serialization::CreateTensorMetadataDirect;
using mobile::serialization::CreateTupleDirect;

namespace {

// TODO: remove once caffe2::kProducedBytecodeVersion is >= 9 and flatbuffer is
// launched.
constexpr uint32_t kMinVersion = 9;

// We will store IValue NONE in index 0 in flatbuffer.
constexpr int kNoneIndex = 0;

static TypePtr realType(TypePtr type) {
  if (auto dyn = type->castRaw<c10::DynamicType>()) {
    return dyn->fallback();
  } else {
    return type;
  }
}

auto print_type(const c10::Type& t) -> c10::optional<std::string> {
  auto namedType = t.cast<c10::NamedType>();
  if (namedType && namedType->name()) {
    return namedType->name().value().qualifiedName();
  }
  if (auto dyn = t.castRaw<c10::DynamicType>()) {
    return dyn->fallback()->annotation_str();
  }
  return c10::nullopt;
}

class FlatbufferSerializer {
 public:
  FlatbufferSerializer() = default;

  flatbuffers::DetachedBuffer serializeModule(
      const mobile::Module& module,
      bool include_tensor_data_in_flatbuffer,
      const ExtraFilesMap& extra_files = ExtraFilesMap(),
      const ExtraFilesMap& jit_sources = ExtraFilesMap(),
      const std::vector<IValue>& jit_constants = {});

 private:
  template <typename It>
  std::vector<uint32_t> storeIValuesAndGetIndexes(
      flatbuffers::FlatBufferBuilder& fbb,
      It begin,
      It end) {
    std::vector<uint32_t> indexes;
    for (; begin != end; ++begin) {
      indexes.push_back(storeIValueAndGetIndex(fbb, *begin));
    }
    return indexes;
  }

  flatbuffers::Offset<mobile::serialization::Tuple> tupleToFB(
      flatbuffers::FlatBufferBuilder& fbb,
      const IValue& tuple);

  flatbuffers::Offset<mobile::serialization::List> listToFB(
      flatbuffers::FlatBufferBuilder& fbb,
      const IValue& list);

  flatbuffers::Offset<mobile::serialization::Dict> dictToFB(
      flatbuffers::FlatBufferBuilder& fbb,
      const IValue& list);

  flatbuffers::Offset<mobile::serialization::Object> objectToFB(
      flatbuffers::FlatBufferBuilder& fbb,
      const IValue& ivalue);

  flatbuffers::Offset<mobile::serialization::TensorMetadata> tensorToFB(
      flatbuffers::FlatBufferBuilder& fbb,
      const IValue& ivalue);

  flatbuffers::Offset<mobile::serialization::Function> functionToFB(
      flatbuffers::FlatBufferBuilder& fbb,
      const std::string& qn,
      const mobile::Function& func);

  flatbuffers::Offset<mobile::serialization::IValue> iValueToFB(
      flatbuffers::FlatBufferBuilder& fbb,
      const IValue& ivalue);

  flatbuffers::Offset<jit::mobile::serialization::Schema> CreateFBSchema(
      flatbuffers::FlatBufferBuilder& fbb,
      const std::vector<Argument>& args,
      const std::vector<Argument>& returns,
      c10::TypePrinter type_printer);

  flatbuffers::Offset<mobile::serialization::ObjectType> classTypeToFB(
      flatbuffers::FlatBufferBuilder& fbb,
      ClassTypePtr class_ptr);

  uint32_t storeIValueAndGetIndex(
      flatbuffers::FlatBufferBuilder& fbb,
      const IValue& ivalue);
  uint32_t storeFunctionAndGetIndex(
      flatbuffers::FlatBufferBuilder& fbb,
      const std::string& qn,
      const mobile::Function& function);

  uint32_t storeClassTypeAndGetIndex(
      flatbuffers::FlatBufferBuilder& fbb,
      ClassTypePtr class_type);

  flatbuffers::Offset<flatbuffers::Vector<
      flatbuffers::Offset<mobile::serialization::ExtraFile>>>
  storeExtraFilesAndGetOffset(
      FlatBufferBuilder& fbb,
      const ExtraFilesMap& extra_files);

  uint32_t insertIValue(
      flatbuffers::Offset<mobile::serialization::IValue> ivalue) {
    uint32_t size = ivalue_offsets_.size();
    ivalue_offsets_.push_back(ivalue);
    return size;
  }

  std::vector<at::Tensor> tensor_data_;

  std::unordered_map<const void*, uint32_t> memoized_storage_map_;

  std::vector<flatbuffers::Offset<mobile::serialization::IValue>>
      ivalue_offsets_;
  std::vector<flatbuffers::Offset<mobile::serialization::ObjectType>>
      obj_types_offset_;

  // qualified name to serialized class, type or function
  std::unordered_map<std::string, uint32_t> qn_to_serialized_values_;

  // cache of some ivalues
  struct IValueHash {
    size_t operator()(const IValue& val) const {
      return IValue::hash(val);
    }
  };

  std::unordered_map<IValue, uint32_t, IValueHash> cached_ivalues_;

  const mobile::CompilationUnit* mcu_ = nullptr;
};

flatbuffers::Offset<jit::mobile::serialization::Schema> FlatbufferSerializer::
    CreateFBSchema(
        flatbuffers::FlatBufferBuilder& fbb,
        const std::vector<Argument>& args,
        const std::vector<Argument>& returns,
        c10::TypePrinter type_printer) {
  std::vector<flatbuffers::Offset<jit::mobile::serialization::Arg>> arg_vec;
  arg_vec.reserve(args.size());
  std::vector<flatbuffers::Offset<jit::mobile::serialization::Arg>> return_vec;
  return_vec.reserve(returns.size());
  for (const auto& arg : args) {
    int index = storeIValueAndGetIndex(fbb, arg.default_value());
    arg_vec.emplace_back(CreateArg(
        fbb,
        fbb.CreateSharedString(arg.name()),
        fbb.CreateSharedString(
            realType(arg.type())->annotation_str(type_printer)),
        index));
  }

  for (const auto& ret : returns) {
    int index = storeIValueAndGetIndex(fbb, ret.default_value());
    return_vec.emplace_back(CreateArg(
        fbb,
        fbb.CreateSharedString(ret.name()),
        fbb.CreateSharedString(
            realType(ret.type())->annotation_str(type_printer)),
        index));
  }
  return CreateSchema(
      fbb, fbb.CreateVector(arg_vec), fbb.CreateVector(return_vec));
}

flatbuffers::Offset<mobile::serialization::Function> FlatbufferSerializer::
    functionToFB(
        FlatBufferBuilder& fbb,
        const std::string& qn,
        const mobile::Function& func) {
  const auto& code = func.get_code();

  // instructions
  std::vector<mobile::serialization::Instruction> instruction_vector;
  for (const auto& inst : code.instructions_) {
    instruction_vector.emplace_back(inst.op, inst.N, inst.X);
  }

  // operators
  std::vector<flatbuffers::Offset<mobile::serialization::Operator>>
      operator_vector;
  operator_vector.reserve(code.op_names_.size());
  for (int i = 0; i < code.op_names_.size(); ++i) {
    const auto& opname = code.op_names_[i];
    const int op_size = code.operator_input_sizes_[i];
    operator_vector.push_back(CreateOperator(
        fbb,
        fbb.CreateSharedString(opname.name),
        fbb.CreateSharedString(opname.overload_name),
        op_size));
  }

  const auto& constants = code.constants_;

  std::vector<uint32_t> constant_indexes;
  constant_indexes.reserve(constants.size());
  for (const auto& constant : constants) {
    constant_indexes.push_back(storeIValueAndGetIndex(fbb, constant));
  }

  // types
  static const std::string torch_prefix("__torch__");
  static const std::string class_prefix("__torch__.torch.classes");
  std::vector<flatbuffers::Offset<flatbuffers::String>> type_offsets;

  for (const TypePtr& t : code.types_) {
    auto type_str = realType(t)->annotation_str();
    if (type_str.find(torch_prefix) == 0) {
      TORCH_CHECK(
          type_str.find(class_prefix) == 0,
          "__torch__ types other than custom c++ classes (__torch__.torch.classes)"
          "are not supported in lite interpreter. ",
          "Workaround: instead of using arbitrary class type (class Foo()), ",
          "define a pytorch class (class Foo(torch.nn.Module)).");
    }

    type_offsets.push_back(fbb.CreateSharedString(type_str));
  }

  // since the register location is embedded into the bytecode, pass the
  // register size
  auto register_size = static_cast<int>(code.register_size_);

  // schema
  auto type_printer = [&](const c10::Type& t) -> c10::optional<std::string> {
    auto namedType = t.cast<c10::NamedType>();
    if (namedType && namedType->name()) {
      return namedType->name().value().qualifiedName();
    }
    if (auto dyn = t.castRaw<c10::DynamicType>()) {
      return dyn->fallback()->annotation_str();
    }
    return c10::nullopt;
  };

  flatbuffers::Offset<mobile::serialization::Schema> schema_offset = 0;
  uint32_t class_index = 0;
  if (func.hasSchema()) {
    const auto& schema = func.getSchema();
    TORCH_CHECK(
        schema.overload_name().empty(), // @TODO: is this check correct?
        "Overloads are not supported in mobile modules.");
    TORCH_CHECK(
        !schema.is_vararg(),
        "Python *args are not supported in mobile modules.");
    TORCH_CHECK(
        !schema.is_varret(),
        "A variable number of return values is not supported in mobile modules.");
    schema_offset =
        CreateFBSchema(fbb, schema.arguments(), schema.returns(), type_printer);
    auto classtype = schema.arguments()[0].type()->cast<ClassType>();
    class_index = storeClassTypeAndGetIndex(fbb, classtype);
  }

  auto debug_info_offset =
      CreateDebugInfo(fbb, fbb.CreateVector(code.debug_handles_));

  auto function_offset = CreateFunctionDirect(
      fbb,
      qn.c_str(),
      &instruction_vector,
      &operator_vector,
      &constant_indexes,
      &type_offsets,
      register_size,
      schema_offset,
      debug_info_offset,
      class_index);
  return function_offset;
}

flatbuffers::Offset<
    flatbuffers::Vector<flatbuffers::Offset<mobile::serialization::ExtraFile>>>
FlatbufferSerializer::storeExtraFilesAndGetOffset(
    FlatBufferBuilder& fbb,
    const ExtraFilesMap& extra_files) {
  std::vector<flatbuffers::Offset<mobile::serialization::ExtraFile>>
      extra_file_offsets;

  for (const auto& extra_file : extra_files) {
    flatbuffers::Offset<mobile::serialization::ExtraFile> extra_file_offset =
        mobile::serialization::CreateExtraFile(
            fbb,
            fbb.CreateSharedString(extra_file.first),
            fbb.CreateString(extra_file.second));
    extra_file_offsets.emplace_back(extra_file_offset);
  }
  return fbb.CreateVector(extra_file_offsets);
}

flatbuffers::DetachedBuffer FlatbufferSerializer::serializeModule(
    const mobile::Module& module,
    bool include_tensor_data_in_flatbuffer,
    const ExtraFilesMap& extra_files,
    const ExtraFilesMap& jit_sources,
    const std::vector<IValue>& jit_constants) {
  FlatBufferBuilder fbb;

  mcu_ = &module.compilation_unit();

  // first element is None.
  insertIValue(CreateIValue(fbb, mobile::serialization::IValueUnion::NONE, 0));

  auto methods = module.get_methods();
  std::vector<uint32_t> functions_index;
  functions_index.reserve(methods.size());
  for (const auto& method : methods) {
    auto func_offset = storeFunctionAndGetIndex(
        fbb, method.function().qualname().qualifiedName(), method.function());
    functions_index.push_back(func_offset);
  }

  auto functions_offset = fbb.CreateVector(functions_index);
  uint32_t ivalue_index = storeIValueAndGetIndex(fbb, module._ivalue());

  flatbuffers::Offset<flatbuffers::Vector<
      flatbuffers::Offset<mobile::serialization::StorageData>>>
      storage_data_offset = 0;
  if (include_tensor_data_in_flatbuffer) {
    std::vector<flatbuffers::Offset<mobile::serialization::StorageData>>
        storage_data;
    for (auto td : tensor_data_) {
      if (td.storage().device_type() != DeviceType::CPU) {
        td = at::empty({0}, td.options())
                 .set_(
                     td.storage(),
                     /* storage_offset = */ 0,
                     /* size = */
                     {static_cast<int64_t>(
                         td.storage().nbytes() / td.element_size())},
                     /* stride = */ {1})
                 .cpu();
      }
      fbb.ForceVectorAlignment(
          td.storage().nbytes(), sizeof(uint8_t), FLATBUFFERS_MAX_ALIGNMENT);
      auto storage_offset = mobile::serialization::CreateStorageData(
          fbb,
          fbb.CreateVector(
              reinterpret_cast<const uint8_t*>(td.storage().data()),
              td.storage().nbytes()));
      storage_data.push_back(storage_offset);
    }
    storage_data_offset = fbb.CreateVector(storage_data);
  }

  auto extra_files_offset = storeExtraFilesAndGetOffset(fbb, extra_files);

  auto jit_source_offset = storeExtraFilesAndGetOffset(fbb, jit_sources);
  std::vector<uint32_t> jit_constants_indexes;
  jit_constants_indexes.reserve(jit_constants.size());
  for (const auto& ival : jit_constants) {
    jit_constants_indexes.emplace_back(storeIValueAndGetIndex(fbb, ival));
  }
  const uint32_t operator_version =
      static_cast<uint32_t>(module.min_operator_version());
  uint32_t bytecode_version = static_cast<uint32_t>(module.bytecode_version());
  if (bytecode_version < kMinVersion) {
    bytecode_version = kMinVersion;
  }

  auto mod = CreateModule(
      fbb,
      /*bytecode_version=*/bytecode_version,
      extra_files_offset, /* extra_files */
      functions_offset,
      ivalue_index,
      fbb.CreateVector(ivalue_offsets_),
      tensor_data_.size(),
      storage_data_offset,
      fbb.CreateVector(obj_types_offset_),
      jit_source_offset,
      fbb.CreateVector(jit_constants_indexes),
      operator_version);
  FinishModuleBuffer(fbb, mod);
  return fbb.Release();
}

flatbuffers::Offset<mobile::serialization::Tuple> FlatbufferSerializer::
    tupleToFB(flatbuffers::FlatBufferBuilder& fbb, const IValue& tuple) {
  const auto& elements = tuple.toTuple()->elements();
  std::vector<uint32_t> items =
      storeIValuesAndGetIndexes(fbb, elements.begin(), elements.end());
  return CreateTupleDirect(fbb, &items);
}

flatbuffers::Offset<mobile::serialization::List> FlatbufferSerializer::listToFB(
    flatbuffers::FlatBufferBuilder& fbb,
    const IValue& list) {
  const auto& elements = list.toList();
  std::vector<uint32_t> items =
      storeIValuesAndGetIndexes(fbb, elements.begin(), elements.end());
  return CreateList(
      fbb,
      fbb.CreateVector(items),
      fbb.CreateSharedString(
          realType(list.type<c10::Type>())->annotation_str(print_type)));
}

flatbuffers::Offset<mobile::serialization::Dict> FlatbufferSerializer::dictToFB(
    flatbuffers::FlatBufferBuilder& fbb,
    const IValue& ivalue) {
  const auto& dict = ivalue.toGenericDict();
  std::vector<uint32_t> keys;
  std::vector<uint32_t> values;
  keys.reserve(dict.size());
  values.reserve(dict.size());
  for (const auto& entry : dict) {
    int key_index = storeIValueAndGetIndex(fbb, entry.key());
    keys.push_back(key_index);
    int value_index = storeIValueAndGetIndex(fbb, entry.value());
    values.push_back(value_index);
  }

  return CreateDict(
      fbb,
      fbb.CreateVector(keys),
      fbb.CreateVector(values),
      fbb.CreateSharedString(
          realType(ivalue.type<c10::Type>())->annotation_str(print_type)));
}

flatbuffers::Offset<mobile::serialization::ObjectType> FlatbufferSerializer::
    classTypeToFB(FlatBufferBuilder& fbb, ClassTypePtr class_ptr) {
  mobile::serialization::TypeType typetype =
      mobile::serialization::TypeType::UNSET;

  flatbuffers::Offset<
      flatbuffers::Vector<flatbuffers::Offset<flatbuffers::String>>>
      names_offset = 0;
  c10::QualifiedName setstate_name(*class_ptr->name(), "__setstate__");
  c10::QualifiedName getstate_name(*class_ptr->name(), "__getstate__");
  const mobile::Function* setstate = mcu_->find_function(setstate_name);
  const mobile::Function* getstate = mcu_->find_function(getstate_name);
  if (setstate != nullptr && getstate != nullptr) {
    typetype = mobile::serialization::TypeType::CLASS_WITH_SETSTATE;
  } else if (
      class_ptr->findMethod("__setstate__") &&
      class_ptr->findMethod("__getstate__")) {
    typetype = mobile::serialization::TypeType::CUSTOM_CLASS;
  } else {
    size_t num_attr = class_ptr->numAttributes();
    std::vector<flatbuffers::Offset<flatbuffers::String>> names;
    std::vector<uint32_t> type_index;
    for (size_t i = 0; i < num_attr; ++i) {
      names.push_back(fbb.CreateSharedString(class_ptr->getAttributeName(i)));
    }
    names_offset = fbb.CreateVector(names);
    typetype = mobile::serialization::TypeType::CLASS_WITH_FIELD;
  }

  auto name_offset = fbb.CreateString(class_ptr->name()->qualifiedName());
  return CreateObjectType(fbb, name_offset, typetype, names_offset);
}

uint32_t FlatbufferSerializer::storeFunctionAndGetIndex(
    flatbuffers::FlatBufferBuilder& fbb,
    const std::string& qn,
    const mobile::Function& function) {
  auto iter = qn_to_serialized_values_.find(qn);
  if (iter != qn_to_serialized_values_.end()) {
    return iter->second;
  }

  auto offset = CreateIValue(
      fbb,
      mobile::serialization::IValueUnion::Function,
      functionToFB(fbb, qn, function).Union());

  uint32_t index = insertIValue(offset);
  qn_to_serialized_values_[qn] = index;
  return index;
}

uint32_t FlatbufferSerializer::storeClassTypeAndGetIndex(
    FlatBufferBuilder& fbb,
    ClassTypePtr class_ptr) {
  const auto& type_str = class_ptr->name()->qualifiedName();
  auto iter = qn_to_serialized_values_.find(type_str);
  if (iter != qn_to_serialized_values_.end()) {
    return iter->second;
  }

  auto offset = classTypeToFB(fbb, class_ptr);
  uint32_t res = obj_types_offset_.size();
  obj_types_offset_.push_back(offset);
  qn_to_serialized_values_[type_str] = res;
  return res;
}

flatbuffers::Offset<mobile::serialization::Object> FlatbufferSerializer::
    objectToFB(flatbuffers::FlatBufferBuilder& fbb, const IValue& ivalue) {
  auto obj = ivalue.toObject();
  auto type = obj->type();
  // rename type?
  // check getstate

  // save state as ivalue
  flatbuffers::Offset<flatbuffers::Vector<uint32_t>> attrs = 0;
  uint32_t state_index = 0;
  uint32_t setstate_func_index = 0;
  const auto qn = type->name()->qualifiedName() + ".__setstate__";
  auto getstate = type->findMethod("__getstate__");
  auto setstate = type->findMethod("__setstate__");
  if (getstate && setstate) {
    auto state = (*getstate)({obj});
    state_index = storeIValueAndGetIndex(fbb, state);
    auto func_index = qn_to_serialized_values_.find(qn);
    if (func_index != qn_to_serialized_values_.end()) {
      setstate_func_index = func_index->second;
    }
  } else {
    size_t num_attr = type->numAttributes();
    std::vector<uint32_t> tuple_index;
    for (size_t i = 0; i < num_attr; ++i) {
      tuple_index.push_back(storeIValueAndGetIndex(fbb, obj->getSlot(i)));
    }
    attrs = fbb.CreateVector(tuple_index);
  }

  uint32_t type_index = storeClassTypeAndGetIndex(fbb, type);
  return CreateObject(fbb, type_index, state_index, attrs, setstate_func_index);
}

flatbuffers::Offset<mobile::serialization::TensorMetadata> FlatbufferSerializer::
    FlatbufferSerializer::tensorToFB(
        flatbuffers::FlatBufferBuilder& fbb,
        const IValue& ivalue) {
  auto& tensor = ivalue.toTensor();
  bool quantized = tensor.is_quantized();
  const at::Storage& storage = tensor.storage();

  flatbuffers::Offset<mobile::serialization::QuantizedSchema> qschema_offset =
      0;
  if (quantized) {
    double scale = 0;
    int32_t zero_point = 0;
    flatbuffers::Offset<mobile::serialization::TensorMetadata> scales = 0;
    flatbuffers::Offset<mobile::serialization::TensorMetadata> zero_points = 0;
    int32_t axis = 0;

    switch (tensor.qscheme()) {
      case at::kPerTensorAffine:
        scale = tensor.q_scale();
        zero_point = tensor.q_zero_point();
        break;
      case at::kPerChannelAffineFloatQParams:
      case at::kPerChannelAffine: {
        scales = tensorToFB(fbb, tensor.q_per_channel_scales());
        zero_points = tensorToFB(fbb, tensor.q_per_channel_zero_points());
        axis = tensor.q_per_channel_axis();
      } break;
      default:
        TORCH_CHECK(
            false,
            "Unsupported tensor quantization type in serialization ",
            toString(tensor.qscheme()));
        break;
    }

    qschema_offset = mobile::serialization::CreateQuantizedSchema(
        fbb,
        static_cast<int8_t>(tensor.qscheme()),
        scale,
        zero_point,
        scales,
        zero_points,
        axis);
  }

  void* addr = storage.unsafeGetStorageImpl();
  uint32_t storage_index = 0;
  auto it = memoized_storage_map_.find(addr);
  if (it != memoized_storage_map_.end()) {
    storage_index = it->second;
  } else {
    storage_index = tensor_data_.size();
    memoized_storage_map_[addr] = storage_index;
    tensor_data_.push_back(tensor);
  }

  std::vector<int> sizes{tensor.sizes().begin(), tensor.sizes().end()};
  std::vector<int> strides{tensor.strides().begin(), tensor.strides().end()};

  return CreateTensorMetadataDirect(
      fbb,
      /* storage_location_index */ storage_index,
      /* scalar_type */ static_cast<int8_t>(tensor.scalar_type()),
      /* int32_t storage_offset */ tensor.storage_offset(),
      /* sizes */ &sizes,
      /* strides */ &strides,
      /* bool requires_grad */ tensor.requires_grad(),
      /* qschema */ qschema_offset);
}

uint32_t FlatbufferSerializer::storeIValueAndGetIndex(
    flatbuffers::FlatBufferBuilder& fbb,
    const IValue& ivalue) {
  if (ivalue.isNone()) {
    return kNoneIndex;
  }

  try {
    auto iter = cached_ivalues_.find(ivalue);
    if (iter != cached_ivalues_.end()) {
      return iter->second;
    }
  } catch (const std::runtime_error&) {
    // Threw if ivalue is not hashable
  } catch (const c10::Error&) {
    // Threw if ivalue is don't have proper operator==
  }

  auto offset = iValueToFB(fbb, ivalue);
  uint32_t index = insertIValue(offset);
  try {
    cached_ivalues_[ivalue] = index;
  } catch (const std::runtime_error&) {
  } catch (const c10::Error&) {
  }

  return index;
}

flatbuffers::Offset<mobile::serialization::IValue> FlatbufferSerializer::
    iValueToFB(flatbuffers::FlatBufferBuilder& fbb, const IValue& ivalue) {
  using mobile::serialization::IValueUnion;

  IValueUnion ivalue_type = IValueUnion::NONE;
  flatbuffers::Offset<void> offset = 0;

  if (ivalue.isTensor()) {
    ivalue_type = IValueUnion::TensorMetadata;
    offset = tensorToFB(fbb, ivalue).Union();
  } else if (ivalue.isTuple()) {
    ivalue_type = IValueUnion::Tuple;
    offset = tupleToFB(fbb, ivalue).Union();
  } else if (ivalue.isDouble()) {
    ivalue_type = IValueUnion::Double;
    offset = fbb.CreateStruct(mobile::serialization::Double(ivalue.toDouble()))
                 .Union();
  } else if (ivalue.isComplexDouble()) {
    auto comp = ivalue.toComplexDouble();
    ivalue_type = IValueUnion::ComplexDouble;
    offset = fbb.CreateStruct(mobile::serialization::ComplexDouble(
                                  comp.real(), comp.imag()))
                 .Union();
  } else if (ivalue.isInt()) {
    ivalue_type = IValueUnion::Int;
    offset =
        fbb.CreateStruct(mobile::serialization::Int(ivalue.toInt())).Union();
  } else if (ivalue.isBool()) {
    ivalue_type = IValueUnion::Bool;
    offset =
        fbb.CreateStruct(mobile::serialization::Bool(ivalue.toBool())).Union();
  } else if (ivalue.isString()) {
    ivalue_type = IValueUnion::String;
    offset = mobile::serialization::CreateString(
                 fbb, fbb.CreateSharedString(ivalue.toString()->string()))
                 .Union();
  } else if (ivalue.isGenericDict()) {
    ivalue_type = IValueUnion::Dict;
    offset = dictToFB(fbb, ivalue).Union();
  } else if (ivalue.isNone()) {
    ivalue_type = IValueUnion::NONE;
    offset = 0;
  } else if (ivalue.isIntList()) {
    ivalue_type = IValueUnion::IntList;
    offset = mobile::serialization::CreateIntList(
                 fbb, fbb.CreateVector(ivalue.toIntVector()))
                 .Union();
  } else if (ivalue.isDoubleList()) {
    ivalue_type = IValueUnion::DoubleList;
    offset = mobile::serialization::CreateDoubleList(
                 fbb, fbb.CreateVector(ivalue.toDoubleVector()))
                 .Union();
  } else if (ivalue.isBoolList()) {
    ivalue_type = IValueUnion::BoolList;
    auto boollist = ivalue.toBoolList();
    std::vector<uint8_t> bool_vec(boollist.begin(), boollist.end());
    offset =
        mobile::serialization::CreateBoolListDirect(fbb, &bool_vec).Union();
  } else if (ivalue.isList()) {
    ivalue_type = IValueUnion::List;
    offset = listToFB(fbb, ivalue).Union();
  } else if (ivalue.isObject()) {
    ivalue_type = IValueUnion::Object;
    offset = objectToFB(fbb, ivalue).Union();
  } else if (ivalue.isDevice()) {
    ivalue_type = IValueUnion::Device;
    offset = mobile::serialization::CreateDevice(
                 fbb, fbb.CreateSharedString(ivalue.toDevice().str()))
                 .Union();
  } else if (ivalue.isEnum()) {
    const auto& enum_holder = ivalue.toEnumHolder();
    const auto& qualified_class_name =
        enum_holder->type()->qualifiedClassName();
    uint32_t ival_pos = storeIValueAndGetIndex(fbb, enum_holder->value());
    ivalue_type = IValueUnion::EnumValue;
    offset = mobile::serialization::CreateEnumValue(
                 fbb,
                 fbb.CreateSharedString(qualified_class_name.qualifiedName()),
                 ival_pos)
                 .Union();
  } else {
    AT_ERROR("Invalid IValue type for serialization: ", ivalue.tagKind());
  }
  return CreateIValue(fbb, ivalue_type, offset);
}

} // namespace

void save_mobile_module(
    const mobile::Module& module,
    const std::string& filename,
    const ExtraFilesMap& extra_files,
    const ExtraFilesMap& jit_sources,
    const std::vector<IValue>& jit_constants) {
  auto buffer = save_mobile_module_to_bytes(
      module, extra_files, jit_sources, jit_constants);
  std::fstream ofile(filename, std::ios::binary | std::ios::out);
  ofile.write(reinterpret_cast<char*>(buffer.data()), buffer.size());
  ofile.close();
}

flatbuffers::DetachedBuffer save_mobile_module_to_bytes(
    const mobile::Module& module,
    const ExtraFilesMap& extra_files,
    const ExtraFilesMap& jit_sources,
    const std::vector<IValue>& jit_constants) {
  FlatbufferSerializer fb_serializer;
  return fb_serializer.serializeModule(
      module,
      /*include_tensor_data_in_flatbuffer*/ true,
      extra_files,
      jit_sources,
      jit_constants);
}

<<<<<<< HEAD
Module parse_and_initialize_jit_module(
    std::shared_ptr<char> data,
    size_t,
    c10::optional<at::Device>) {
  auto* flatbuffer_module = mobile::serialization::GetMutableModule(data.get());
  FlatbufferLoader loader;
  mobile::Module mobilem = loader.parseModule(flatbuffer_module);
  ExtraFilesMap files;
  std::vector<IValue> constants;
  loader.extractJitSourceAndConstants(&files, &constants);
  Module m = jitModuleFromSourceAndConstants(
      mobilem._ivalue(),
      files,
      constants,
      flatbuffer_module->bytecode_version());
  m.set_delete_memory(data);
  return m;
}

Module load_jit_module_from_file(
    const std::string& filename,
    c10::optional<at::Device> device) {
  auto data = get_file_content(filename.c_str());
  return parse_and_initialize_jit_module(
      std::move(std::get<0>(data)), std::get<1>(data), device);
}

Module load_jit_module_from_stream(
    std::istream& in,
    c10::optional<at::Device> device) {
  auto data = get_stream_content(in);
  return parse_and_initialize_jit_module(
      std::move(std::get<0>(data)), std::get<1>(data), device);
}

void save_jit_module(
    const Module& module,
    const std::string& filename,
    const ExtraFilesMap& extra_files) {
  auto buffer = save_jit_module_to_bytes(module, extra_files);
  std::fstream ofile(filename, std::ios::binary | std::ios::out);
  ofile.write(reinterpret_cast<char*>(buffer.data()), buffer.size()); // NOLINT
  ofile.close();
}

flatbuffers::DetachedBuffer save_jit_module_to_bytes(
    const Module& module,
    const ExtraFilesMap& extra_files) {
  ExtraFilesMap jitfiles;
  std::vector<IValue> constants;
  jitModuleToPythonCodeAndConstants(module, &jitfiles, &constants);
  CompilationOptions options;
  mobile::Module mobilem = jitModuleToMobile(module, options);
  return save_mobile_module_to_bytes(mobilem, extra_files, jitfiles, constants);
}

=======
>>>>>>> b0863391
} // namespace jit
} // namespace torch<|MERGE_RESOLUTION|>--- conflicted
+++ resolved
@@ -773,64 +773,5 @@
       jit_constants);
 }
 
-<<<<<<< HEAD
-Module parse_and_initialize_jit_module(
-    std::shared_ptr<char> data,
-    size_t,
-    c10::optional<at::Device>) {
-  auto* flatbuffer_module = mobile::serialization::GetMutableModule(data.get());
-  FlatbufferLoader loader;
-  mobile::Module mobilem = loader.parseModule(flatbuffer_module);
-  ExtraFilesMap files;
-  std::vector<IValue> constants;
-  loader.extractJitSourceAndConstants(&files, &constants);
-  Module m = jitModuleFromSourceAndConstants(
-      mobilem._ivalue(),
-      files,
-      constants,
-      flatbuffer_module->bytecode_version());
-  m.set_delete_memory(data);
-  return m;
-}
-
-Module load_jit_module_from_file(
-    const std::string& filename,
-    c10::optional<at::Device> device) {
-  auto data = get_file_content(filename.c_str());
-  return parse_and_initialize_jit_module(
-      std::move(std::get<0>(data)), std::get<1>(data), device);
-}
-
-Module load_jit_module_from_stream(
-    std::istream& in,
-    c10::optional<at::Device> device) {
-  auto data = get_stream_content(in);
-  return parse_and_initialize_jit_module(
-      std::move(std::get<0>(data)), std::get<1>(data), device);
-}
-
-void save_jit_module(
-    const Module& module,
-    const std::string& filename,
-    const ExtraFilesMap& extra_files) {
-  auto buffer = save_jit_module_to_bytes(module, extra_files);
-  std::fstream ofile(filename, std::ios::binary | std::ios::out);
-  ofile.write(reinterpret_cast<char*>(buffer.data()), buffer.size()); // NOLINT
-  ofile.close();
-}
-
-flatbuffers::DetachedBuffer save_jit_module_to_bytes(
-    const Module& module,
-    const ExtraFilesMap& extra_files) {
-  ExtraFilesMap jitfiles;
-  std::vector<IValue> constants;
-  jitModuleToPythonCodeAndConstants(module, &jitfiles, &constants);
-  CompilationOptions options;
-  mobile::Module mobilem = jitModuleToMobile(module, options);
-  return save_mobile_module_to_bytes(mobilem, extra_files, jitfiles, constants);
-}
-
-=======
->>>>>>> b0863391
 } // namespace jit
 } // namespace torch