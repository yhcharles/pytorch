# Owner(s): ["module: onnx"]

import os
import unittest
from collections import OrderedDict
from typing import List, Mapping, Tuple

import parameterized
import PIL
import test_onnx_common
import torchvision
from test_models import TestModels
from test_pytorch_common import (
    TestCase,
    run_tests,
    skipIfUnsupportedMinOpsetVersion,
    skipScriptTest,
)
from torchvision import ops
from torchvision.models.detection import (
    faster_rcnn,
    image_list,
    keypoint_rcnn,
    mask_rcnn,
    roi_heads,
    rpn,
    transform,
)

import torch
from torch import nn


def exportTest(self, model, inputs, rtol=1e-2, atol=1e-7, opset_versions=None):
    opset_versions = opset_versions if opset_versions else [7, 8, 9, 10, 11, 12, 13, 14]

    for opset_version in opset_versions:
        self.opset_version = opset_version
        self.onnx_shape_inference = True
        test_onnx_common.run_model_test(
            self, model, input_args=inputs, rtol=rtol, atol=atol
        )

        if self.is_script_test_enabled and opset_version > 11:
            script_model = torch.jit.script(model)
            test_onnx_common.run_model_test(
                self, script_model, input_args=inputs, rtol=rtol, atol=atol
            )


TestModels = type(
    "TestModels",
    (TestCase,),
    dict(TestModels.__dict__, is_script_test_enabled=False, exportTest=exportTest),
)


# model tests for scripting with new JIT APIs and shape inference
TestModels_new_jit_API = type(
    "TestModels_new_jit_API",
    (TestCase,),
    dict(
        TestModels.__dict__,
        exportTest=exportTest,
        is_script_test_enabled=True,
        onnx_shape_inference=True,
    ),
)


def _get_image(rel_path: str, size: Tuple[int, int]) -> torch.Tensor:
    data_dir = os.path.join(os.path.dirname(__file__), "assets")
    path = os.path.join(data_dir, *rel_path.split("/"))
    image = PIL.Image.open(path).convert("RGB").resize(size, PIL.Image.BILINEAR)

    return torchvision.transforms.ToTensor()(image)


def _get_test_images() -> Tuple[List[torch.Tensor], List[torch.Tensor]]:
    return (
        [_get_image("grace_hopper_517x606.jpg", (100, 320))],
        [_get_image("rgb_pytorch.png", (250, 380))],
    )


def _get_features(images):
    s0, s1 = images.shape[-2:]
    features = [
        ("0", torch.rand(2, 256, s0 // 4, s1 // 4)),
        ("1", torch.rand(2, 256, s0 // 8, s1 // 8)),
        ("2", torch.rand(2, 256, s0 // 16, s1 // 16)),
        ("3", torch.rand(2, 256, s0 // 32, s1 // 32)),
        ("4", torch.rand(2, 256, s0 // 64, s1 // 64)),
    ]
    features = OrderedDict(features)
    return features


def _init_test_generalized_rcnn_transform():
    min_size = 100
    max_size = 200
    image_mean = [0.485, 0.456, 0.406]
    image_std = [0.229, 0.224, 0.225]
    return transform.GeneralizedRCNNTransform(min_size, max_size, image_mean, image_std)


def _init_test_rpn():
    anchor_sizes = ((32,), (64,), (128,), (256,), (512,))
    aspect_ratios = ((0.5, 1.0, 2.0),) * len(anchor_sizes)
    rpn_anchor_generator = rpn.AnchorGenerator(anchor_sizes, aspect_ratios)
    out_channels = 256
    rpn_head = rpn.RPNHead(
        out_channels, rpn_anchor_generator.num_anchors_per_location()[0]
    )
    rpn_fg_iou_thresh = 0.7
    rpn_bg_iou_thresh = 0.3
    rpn_batch_size_per_image = 256
    rpn_positive_fraction = 0.5
    rpn_pre_nms_top_n = dict(training=2000, testing=1000)
    rpn_post_nms_top_n = dict(training=2000, testing=1000)
    rpn_nms_thresh = 0.7
    rpn_score_thresh = 0.0

    return rpn.RegionProposalNetwork(
        rpn_anchor_generator,
        rpn_head,
        rpn_fg_iou_thresh,
        rpn_bg_iou_thresh,
        rpn_batch_size_per_image,
        rpn_positive_fraction,
        rpn_pre_nms_top_n,
        rpn_post_nms_top_n,
        rpn_nms_thresh,
        score_thresh=rpn_score_thresh,
    )


def _init_test_roi_heads_faster_rcnn():
    out_channels = 256
    num_classes = 91

    box_fg_iou_thresh = 0.5
    box_bg_iou_thresh = 0.5
    box_batch_size_per_image = 512
    box_positive_fraction = 0.25
    bbox_reg_weights = None
    box_score_thresh = 0.05
    box_nms_thresh = 0.5
    box_detections_per_img = 100

    box_roi_pool = ops.MultiScaleRoIAlign(
        featmap_names=["0", "1", "2", "3"], output_size=7, sampling_ratio=2
    )

    resolution = box_roi_pool.output_size[0]
    representation_size = 1024
    box_head = faster_rcnn.TwoMLPHead(
        out_channels * resolution**2, representation_size
    )

    representation_size = 1024
    box_predictor = faster_rcnn.FastRCNNPredictor(representation_size, num_classes)

    return roi_heads.RoIHeads(
        box_roi_pool,
        box_head,
        box_predictor,
        box_fg_iou_thresh,
        box_bg_iou_thresh,
        box_batch_size_per_image,
        box_positive_fraction,
        bbox_reg_weights,
        box_score_thresh,
        box_nms_thresh,
        box_detections_per_img,
    )


@parameterized.parameterized_class(
<<<<<<< HEAD
    ("is_script", ),
    ([True, False], ),
    class_name_func=test_onnx_common.parameterize_class_name,
=======
    ("is_script",),
    ([True, False],),
    class_name_func=class_name_func,
>>>>>>> 0c36e2a6
)
class TestModelsONNXRuntime(test_onnx_common._TestONNXRuntime):
    @skipIfUnsupportedMinOpsetVersion(11)
    @skipScriptTest()  # Faster RCNN model is not scriptable
    def test_faster_rcnn(self):
        model = faster_rcnn.fasterrcnn_resnet50_fpn(
            pretrained=False, pretrained_backbone=True, min_size=200, max_size=300
        )
        model.eval()
        x1 = torch.randn(3, 200, 300, requires_grad=True)
        x2 = torch.randn(3, 200, 300, requires_grad=True)
        self.run_test(model, ([x1, x2],), rtol=1e-3, atol=1e-5)
        self.run_test(
            model,
            ([x1, x2],),
            input_names=["images_tensors"],
            output_names=["outputs"],
            dynamic_axes={"images_tensors": [0, 1, 2], "outputs": [0, 1, 2]},
            rtol=1e-3,
            atol=1e-5,
        )
        dummy_image = [torch.ones(3, 100, 100) * 0.3]
        images, test_images = _get_test_images()
        self.run_test(
            model,
            (images,),
            additional_test_inputs=[(images,), (test_images,), (dummy_image,)],
            input_names=["images_tensors"],
            output_names=["outputs"],
            dynamic_axes={"images_tensors": [0, 1, 2], "outputs": [0, 1, 2]},
            rtol=1e-3,
            atol=1e-5,
        )
        self.run_test(
            model,
            (dummy_image,),
            additional_test_inputs=[(dummy_image,), (images,)],
            input_names=["images_tensors"],
            output_names=["outputs"],
            dynamic_axes={"images_tensors": [0, 1, 2], "outputs": [0, 1, 2]},
            rtol=1e-3,
            atol=1e-5,
        )

    @skipIfUnsupportedMinOpsetVersion(11)
    @skipScriptTest()
    def test_mask_rcnn(self):
        model = mask_rcnn.maskrcnn_resnet50_fpn(
            pretrained=False, pretrained_backbone=True, min_size=200, max_size=300
        )
        images, test_images = _get_test_images()
        self.run_test(model, (images,), rtol=1e-3, atol=1e-5)
        self.run_test(
            model,
            (images,),
            input_names=["images_tensors"],
            output_names=["boxes", "labels", "scores", "masks"],
            dynamic_axes={
                "images_tensors": [0, 1, 2],
                "boxes": [0, 1],
                "labels": [0],
                "scores": [0],
                "masks": [0, 1, 2],
            },
            rtol=1e-3,
            atol=1e-5,
        )
        dummy_image = [torch.ones(3, 100, 100) * 0.3]
        self.run_test(
            model,
            (images,),
            additional_test_inputs=[(images,), (test_images,), (dummy_image,)],
            input_names=["images_tensors"],
            output_names=["boxes", "labels", "scores", "masks"],
            dynamic_axes={
                "images_tensors": [0, 1, 2],
                "boxes": [0, 1],
                "labels": [0],
                "scores": [0],
                "masks": [0, 1, 2],
            },
            rtol=1e-3,
            atol=1e-5,
        )
        self.run_test(
            model,
            (dummy_image,),
            additional_test_inputs=[(dummy_image,), (images,)],
            input_names=["images_tensors"],
            output_names=["boxes", "labels", "scores", "masks"],
            dynamic_axes={
                "images_tensors": [0, 1, 2],
                "boxes": [0, 1],
                "labels": [0],
                "scores": [0],
                "masks": [0, 1, 2],
            },
            rtol=1e-3,
            atol=1e-5,
        )

    @unittest.skip("Failing, see https://github.com/pytorch/pytorch/issues/66528")
    @skipIfUnsupportedMinOpsetVersion(11)
    @skipScriptTest()
    def test_keypoint_rcnn(self):
        model = keypoint_rcnn.keypointrcnn_resnet50_fpn(
            pretrained=False, pretrained_backbone=False, min_size=200, max_size=300
        )
        images, test_images = _get_test_images()
        self.run_test(model, (images,), rtol=1e-3, atol=1e-5)
        self.run_test(
            model,
            (images,),
            input_names=["images_tensors"],
            output_names=["outputs1", "outputs2", "outputs3", "outputs4"],
            dynamic_axes={"images_tensors": [0, 1, 2]},
            rtol=1e-3,
            atol=1e-5,
        )
        dummy_images = [torch.ones(3, 100, 100) * 0.3]
        self.run_test(
            model,
            (images,),
            additional_test_inputs=[(images,), (test_images,), (dummy_images,)],
            input_names=["images_tensors"],
            output_names=["outputs1", "outputs2", "outputs3", "outputs4"],
            dynamic_axes={"images_tensors": [0, 1, 2]},
            rtol=5e-3,
            atol=1e-5,
        )
        self.run_test(
            model,
            (dummy_images,),
            additional_test_inputs=[(dummy_images,), (test_images,)],
            input_names=["images_tensors"],
            output_names=["outputs1", "outputs2", "outputs3", "outputs4"],
            dynamic_axes={"images_tensors": [0, 1, 2]},
            rtol=5e-3,
            atol=1e-5,
        )

    @skipIfUnsupportedMinOpsetVersion(11)
    @skipScriptTest()
    def test_roi_heads(self):
        class RoIHeadsModule(torch.nn.Module):
            def __init__(self):
                super().__init__()
                self.transform = _init_test_generalized_rcnn_transform()
                self.rpn = _init_test_rpn()
                self.roi_heads = _init_test_roi_heads_faster_rcnn()

            def forward(self, images, features: Mapping[str, torch.Tensor]):
                original_image_sizes = [
                    (img.shape[-1], img.shape[-2]) for img in images
                ]

                images_m = image_list.ImageList(
                    images, [(i.shape[-1], i.shape[-2]) for i in images]
                )
                proposals, _ = self.rpn(images_m, features)
                detections, _ = self.roi_heads(
                    features, proposals, images_m.image_sizes
                )
                detections = self.transform.postprocess(
                    detections, images_m.image_sizes, original_image_sizes
                )
                return detections

        images = torch.rand(2, 3, 100, 100)
        features = _get_features(images)
        images2 = torch.rand(2, 3, 150, 150)
        test_features = _get_features(images2)

        model = RoIHeadsModule()
        model.eval()
        model(images, features)

        self.run_test(
            model,
            (images, features),
            input_names=["input1", "input2", "input3", "input4", "input5", "input6"],
            dynamic_axes={
                "input1": [0, 1, 2, 3],
                "input2": [0, 1, 2, 3],
                "input3": [0, 1, 2, 3],
                "input4": [0, 1, 2, 3],
                "input5": [0, 1, 2, 3],
                "input6": [0, 1, 2, 3],
            },
            additional_test_inputs=[(images, features), (images2, test_features)],
        )

    @skipScriptTest()  # TODO: #75625
    def test_transformer_encoder(self):
        class MyModule(torch.nn.Module):
            def __init__(self, ninp, nhead, nhid, dropout, nlayers):
                super().__init__()
                encoder_layers = nn.TransformerEncoderLayer(ninp, nhead, nhid, dropout)
                self.transformer_encoder = nn.TransformerEncoder(
                    encoder_layers, nlayers
                )

            def forward(self, input):
                return self.transformer_encoder(input)

        x = torch.rand(10, 32, 512)
        self.run_test(MyModule(512, 8, 2048, 0.0, 3), (x,), atol=1e-5)

    @skipScriptTest()
    def test_mobilenet_v3(self):
        model = torchvision.models.quantization.mobilenet_v3_large(pretrained=False)
        dummy_input = torch.randn(1, 3, 224, 224)
        self.run_test(model, (dummy_input,))

    @skipIfUnsupportedMinOpsetVersion(11)
    @skipScriptTest()
    def test_shufflenet_v2_dynamic_axes(self):
        model = torchvision.models.shufflenet_v2_x0_5(pretrained=False)
        dummy_input = torch.randn(1, 3, 224, 224, requires_grad=True)
        test_inputs = torch.randn(3, 3, 224, 224, requires_grad=True)
        self.run_test(
            model,
            (dummy_input,),
            additional_test_inputs=[(dummy_input,), (test_inputs,)],
            input_names=["input_images"],
            output_names=["outputs"],
            dynamic_axes={
                "input_images": {0: "batch_size"},
                "output": {0: "batch_size"},
            },
            rtol=1e-3,
            atol=1e-5,
        )


if __name__ == "__main__":
    run_tests()<|MERGE_RESOLUTION|>--- conflicted
+++ resolved
@@ -177,15 +177,9 @@
 
 
 @parameterized.parameterized_class(
-<<<<<<< HEAD
-    ("is_script", ),
-    ([True, False], ),
-    class_name_func=test_onnx_common.parameterize_class_name,
-=======
     ("is_script",),
     ([True, False],),
-    class_name_func=class_name_func,
->>>>>>> 0c36e2a6
+    class_name_func=test_onnx_common.parameterize_class_name,
 )
 class TestModelsONNXRuntime(test_onnx_common._TestONNXRuntime):
     @skipIfUnsupportedMinOpsetVersion(11)
