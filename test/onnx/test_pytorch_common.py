# Owner(s): ["module: onnx"]

import functools
import os
import sys
import unittest

import torch
import torch.autograd.function as function

pytorch_test_dir = os.path.dirname(os.path.dirname(os.path.realpath(__file__)))
sys.path.insert(-1, pytorch_test_dir)

from torch.testing._internal.common_utils import *  # noqa: F401,F403

torch.set_default_tensor_type("torch.FloatTensor")

BATCH_SIZE = 2

RNN_BATCH_SIZE = 7
RNN_SEQUENCE_LENGTH = 11
RNN_INPUT_SIZE = 5
RNN_HIDDEN_SIZE = 3


def _skipper(condition, reason):
    def decorator(f):
        @functools.wraps(f)
        def wrapper(*args, **kwargs):
            if condition():
                raise unittest.SkipTest(reason)
            return f(*args, **kwargs)

        return wrapper

    return decorator


skipIfNoCuda = _skipper(lambda: not torch.cuda.is_available(), "CUDA is not available")

skipIfTravis = _skipper(lambda: os.getenv("TRAVIS"), "Skip In Travis")

skipIfNoBFloat16Cuda = _skipper(
    lambda: not torch.cuda.is_bf16_supported(), "BFloat16 CUDA is not available"
)

# skips tests for all versions below min_opset_version.
# if exporting the op is only supported after a specific version,
# add this wrapper to prevent running the test for opset_versions
# smaller than the currently tested opset_version
def skipIfUnsupportedMinOpsetVersion(min_opset_version):
    def skip_dec(func):
        @functools.wraps(func)
        def wrapper(self, *args, **kwargs):
            if self.opset_version < min_opset_version:
                raise unittest.SkipTest(
                    f"Unsupported opset_version: {self.opset_version} < {min_opset_version}"
                )
            return func(self, *args, **kwargs)

        return wrapper

    return skip_dec


# skips tests for all versions above max_opset_version.
def skipIfUnsupportedMaxOpsetVersion(max_opset_version):
    def skip_dec(func):
        @functools.wraps(func)
        def wrapper(self, *args, **kwargs):
            if self.opset_version > max_opset_version:
                raise unittest.SkipTest(
                    f"Unsupported opset_version: {self.opset_version} > {max_opset_version}"
                )
            return func(self, *args, **kwargs)

        return wrapper

    return skip_dec


# skips tests for all opset versions.
def skipForAllOpsetVersions():
    def skip_dec(func):
        @functools.wraps(func)
        def wrapper(self, *args, **kwargs):
            if self.opset_version:
                raise unittest.SkipTest(
                    "Skip verify test for unsupported opset_version"
                )
            return func(self, *args, **kwargs)

        return wrapper

    return skip_dec


def skipTraceTest(min_opset_version=float("inf")):
    def skip_dec(func):
        @functools.wraps(func)
        def wrapper(self, *args, **kwargs):
<<<<<<< HEAD
            self.is_trace_test_enabled = (
                self.opset_version >= min_opset_version
            )
            if not self.is_trace_test_enabled and not self.is_script:
                raise unittest.SkipTest("Skip verify test for torch trace")
=======
            self.is_script_test_enabled = self.opset_version >= min_opset_version
>>>>>>> 0c36e2a6
            return func(self, *args, **kwargs)

        return wrapper

    return skip_dec


def skipScriptTest(min_opset_version=float("inf")):
    def skip_dec(func):
        @functools.wraps(func)
        def wrapper(self, *args, **kwargs):
            self.is_script_test_enabled = self.opset_version >= min_opset_version
            if not self.is_script_test_enabled and self.is_script:
                raise unittest.SkipTest("Skip verify test for TorchScript")
            return func(self, *args, **kwargs)

        return wrapper

    return skip_dec


# skips tests for opset_versions listed in unsupported_opset_versions.
# if the caffe2 test cannot be run for a specific version, add this wrapper
# (for example, an op was modified but the change is not supported in caffe2)
def skipIfUnsupportedOpsetVersion(unsupported_opset_versions):
    def skip_dec(func):
        @functools.wraps(func)
        def wrapper(self, *args, **kwargs):
            if self.opset_version in unsupported_opset_versions:
                raise unittest.SkipTest(
                    "Skip verify test for unsupported opset_version"
                )
            return func(self, *args, **kwargs)

        return wrapper

    return skip_dec


def flatten(x):
    return tuple(function._iter_filter(lambda o: isinstance(o, torch.Tensor))(x))<|MERGE_RESOLUTION|>--- conflicted
+++ resolved
@@ -99,15 +99,9 @@
     def skip_dec(func):
         @functools.wraps(func)
         def wrapper(self, *args, **kwargs):
-<<<<<<< HEAD
-            self.is_trace_test_enabled = (
-                self.opset_version >= min_opset_version
-            )
+            self.is_trace_test_enabled = self.opset_version >= min_opset_version
             if not self.is_trace_test_enabled and not self.is_script:
                 raise unittest.SkipTest("Skip verify test for torch trace")
-=======
-            self.is_script_test_enabled = self.opset_version >= min_opset_version
->>>>>>> 0c36e2a6
             return func(self, *args, **kwargs)
 
         return wrapper
